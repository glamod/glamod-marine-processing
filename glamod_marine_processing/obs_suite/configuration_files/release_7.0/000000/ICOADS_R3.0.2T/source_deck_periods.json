{
<<<<<<< HEAD
  "103-792": {
    "year_init": 2015,
    "year_end": 2024
  },
  "103-793": {
    "year_init": 2015,
    "year_end": 2024
  },
  "103-794": {
    "year_init": 2015,
    "year_end": 2024
  },
  "103-795": {
    "year_init": 2015,
    "year_end": 2024
  },
  "103-797": {
    "year_init": 2015,
    "year_end": 2024
  },
  "114-992": {
    "year_init": 2015,
    "year_end": 2024
  },
  "114-993": {
    "year_init": 2015,
    "year_end": 2024
  },
  "114-994": {
    "year_init": 2015,
    "year_end": 2024
  },
  "114-995": {
    "year_init": 2015,
    "year_end": 2024
  },
  "172-798": {
    "year_init": 2015,
    "year_end": 2024
  }
=======
  "year_init": 2015,
  "year_end": 2024
>>>>>>> 42c929ff
}
<|MERGE_RESOLUTION|>--- conflicted
+++ resolved
@@ -1,47 +1,4 @@
-{
-<<<<<<< HEAD
-  "103-792": {
-    "year_init": 2015,
-    "year_end": 2024
-  },
-  "103-793": {
-    "year_init": 2015,
-    "year_end": 2024
-  },
-  "103-794": {
-    "year_init": 2015,
-    "year_end": 2024
-  },
-  "103-795": {
-    "year_init": 2015,
-    "year_end": 2024
-  },
-  "103-797": {
-    "year_init": 2015,
-    "year_end": 2024
-  },
-  "114-992": {
-    "year_init": 2015,
-    "year_end": 2024
-  },
-  "114-993": {
-    "year_init": 2015,
-    "year_end": 2024
-  },
-  "114-994": {
-    "year_init": 2015,
-    "year_end": 2024
-  },
-  "114-995": {
-    "year_init": 2015,
-    "year_end": 2024
-  },
-  "172-798": {
-    "year_init": 2015,
-    "year_end": 2024
-  }
-=======
-  "year_init": 2015,
-  "year_end": 2024
->>>>>>> 42c929ff
-}
+{
+  "year_init": 2015,
+  "year_end": 2024
+}