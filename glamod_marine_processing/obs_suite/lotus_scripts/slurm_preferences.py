--- conflicted
+++ resolved
@@ -1,37 +1,33 @@
-"""SLURM preferences."""
-
-level_source = {
-    "level1a": "level0",
-    "level1b": "level1a",
-    "level1c": "level1b",
-    "level1d": "level1c",
-    "level1e": "level1d",
-    "level2": "level1e",
-}
-
-source_pattern = {
-<<<<<<< HEAD
-    "level1a": "ICOADS_R3.0.?T*_????-??",
-=======
-    "level1a": {
-        "ICOADS_R3.0.2T": "IMMA1_R3.0.2T*_????-??",
-        "C-RAID_1.2": "???????.nc",
-    },
->>>>>>> 612b7ae6
-    "level1b": "header-????-??-*.psv",
-    "level1c": "header-????-??-*.psv",
-    "level1d": "header-????-??-*.psv",
-    "level1e": "header-????-??-*.psv",
-    "level2": "header-????-??-*.psv",
-}
-
-nodesi = {
-    "level1d": 1,
-    "level2": 1,
-}
-
-TaskPNi = {
-    "level1d": 20,
-}
-
-ti = {"level1d": "02:00:00"}
+"""SLURM preferences."""
+
+level_source = {
+    "level1a": "level0",
+    "level1b": "level1a",
+    "level1c": "level1b",
+    "level1d": "level1c",
+    "level1e": "level1d",
+    "level2": "level1e",
+}
+
+source_pattern = {
+    "level1a": {
+        "ICOADS_R3.0.2T": "ICOADS_R3.0.?T*_????-??",
+        "C-RAID_1.2": "???????.nc",
+    },
+    "level1b": "header-????-??-*.psv",
+    "level1c": "header-????-??-*.psv",
+    "level1d": "header-????-??-*.psv",
+    "level1e": "header-????-??-*.psv",
+    "level2": "header-????-??-*.psv",
+}
+
+nodesi = {
+    "level1d": 1,
+    "level2": 1,
+}
+
+TaskPNi = {
+    "level1d": 20,
+}
+
+ti = {"level1d": "02:00:00"}