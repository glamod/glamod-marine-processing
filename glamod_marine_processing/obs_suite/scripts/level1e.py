--- conflicted
+++ resolved
@@ -467,16 +467,11 @@
     sys.exit(1)
 
 header_df = pd.DataFrame()
-<<<<<<< HEAD
-header_df = cdm.read_tables(
-    prev_level_path, fileID, cdm_subset=["header"], na_values="null"
-)
-=======
 # header_df = cdm.read_tables(
 #    prev_level_path, fileID, cdm_subset=[table], na_values="null"
 # )
 header_df = cdm.read_tables(prev_level_path, cdm_subset=[table], na_values="null")
->>>>>>> d5aa7a2f
+
 if len(header_df) == 0:
     logging.error("Empty or non-existing header table")
     sys.exit(1)
