--- conflicted
+++ resolved
@@ -5,8 +5,7 @@
 import numpy as np
 from netCDF4 import Dataset
 
-<<<<<<< HEAD
-from . location_control import (
+from .location_control import (
     mds_lat_to_yindex,
     mds_lon_to_xindex,
     lat_to_yindex,
@@ -14,24 +13,12 @@
     get_four_surrounding_points,
     fill_missing_vals,
 )
-from . time_control import (
+from .time_control import (
     which_pentad,
     get_month_lengths,
     day_in_year,
 )
-from . interpolation import bilinear_interp
-=======
 from .interpolation import bilinear_interp
-from .location_control import (
-    fill_missing_vals,
-    get_four_surrounding_points,
-    lat_to_yindex,
-    lon_to_xindex,
-    mds_lat_to_yindex,
-    mds_lon_to_xindex,
-)
-from .time_control import day_in_year, get_month_lengths, which_pentad
->>>>>>> 8163bfa5
 
 
 class Climatology:
