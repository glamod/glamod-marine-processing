--- conflicted
+++ resolved
@@ -1,3603 +1,3596 @@
-"""
-Suite of functions to extend, work with and quality control IMMA data.
-It includes classes to work with individual reports (class`.MarineReport`),
-collections of reports (class`.Deck`) and class`.Voyage` objects composed
-of observations from a single vessel (or observations with the same ID, which
-is not always the same thing). These classes together with
-class`.MarineReportQC` can be used to do Quality Control and Quality
-Improvement on single reports and collections of reports.
-"""
-
-from __future__ import annotations
-
-import math
-from datetime import datetime
-
-import numpy as np
-
-<<<<<<< HEAD
-from . import calculate_humidity
-from . import icoads_identify as ii
-
-from . location_control import mds_lat_to_yindex, mds_lon_to_xindex
-from . time_control import which_pentad, pentad_to_month_day
-=======
-import glamod_marine_processing.obs_suite.modules.icoads_identify as ii
-
-from . import CalcHums
->>>>>>> 8163bfa5
-from . import next_level_qc as qc
-from . import spherical_geometry as sph
-from . import time_control
-from . import track_check as tc
-from . import trackqc as tqc
-
-VARLIST = [
-    "YR",
-    "MO",
-    "DY",
-    "HR",
-    "LAT",
-    "LON",
-    "DS",
-    "VS",
-    "SLP",
-    "AT",
-    "AT2",
-    "SST",
-    "DCK",
-    "PT",
-    "SID",
-    "DPT",
-    "SHU",
-    "VAP",
-    "CRH",
-    "CWB",
-    "DPD",
-    "W",
-    "WI",
-    "D",
-    "DI",
-    "WW",
-]
-
-
-def safe_filename(infilename):
-    """
-    Take a filename and remove special characters like the asterisk and slash which mess things up. Warning: if you
-    pass a directory path to this function, it will remove the slashes. Do not do that.
-
-    :param infilename: filename to be processed.
-    :type infilename: string
-    :return: string with asterisk and slash replaced by underscores
-    :rtype: string
-    """
-    safename = infilename.replace("/", "_")
-    safename = safename.replace("*", "_")
-
-    return safename
-
-
-def datestring(year, month, day):
-    """
-    Write year month and day in iso format
-
-    :param year: Year
-    :param month: Month
-    :param day: Day
-    :type year: integer
-    :type month: integer
-    :type day:  integer
-
-    :return: String containing ISO format year month day
-    :rtype: string
-    """
-    syear = str(year)
-    smonth = str(month)
-    sday = str(day)
-    try:
-        outstr = (
-            datetime.strptime(syear + " " + smonth + " " + sday, "%Y %m %d")
-            .date()
-            .isoformat()
-        )
-    except Exception:
-        outstr = "0000-00-00"
-    return outstr
-
-
-def tostring(variable):
-    r"""
-    print a variable as string, or \\N if missing
-    :type variable: float
-    """
-    if variable is not None:
-        repout = str(variable)
-    else:
-        repout = "\\N"
-    return repout
-
-
-def pvar(var, mdi, scale):
-    """
-    Convert a variable to a rounded integer
-
-    :param var: the variable to be scaled and rounded
-    :param mdi: the value to set the variable to if missing or None
-    :param scale: the factor by which to scale the number before rounding
-    :type var: float
-    :type mdi: integer
-    :type scale: integer
-    """
-    if var is None:
-        ret = mdi
-    else:
-        ret = round(var * scale)
-    return ret
-
-
-def get_threshold_multiplier(total_nobs, nob_limits, multiplier_values):
-    """
-    Find the highest value of i such that total_nobs is greater
-    than nob_limits[i] and return multiplier_values[i]
-
-    :param total_nobs: total number of neighbour observations
-    :param nob_limits: list containing the limiting numbers of observations in
-                       ascending order first element must be zero
-    :param multiplier_values: list containing the multiplier values associated.
-    :type total_nobs: integer
-    :type nob_limits: List[integer]
-    :type multiplier_values: List[float]
-    :return: the multiplier value
-    :rtype: float
-
-    This routine is used by the buddy check. It's a bit niche.
-    """
-    assert len(nob_limits) == len(
-        multiplier_values
-    ), "length of input lists are different"
-    assert min(multiplier_values) > 0, "multiplier value less than zero"
-    assert min(nob_limits) == 0, "nob_limit of less than zero given"
-    assert nob_limits[0] == 0, "lowest nob_limit not equal to zero"
-
-    if len(nob_limits) > 1:
-        for i in range(1, len(nob_limits)):
-            assert (
-                nob_limits[i] > nob_limits[i - 1]
-            ), "nob_limits not in ascending order"
-
-    multiplier = -1
-    if total_nobs == 0:
-        multiplier = 4.0
-
-    for i in range(0, len(nob_limits)):
-        if total_nobs > nob_limits[i]:
-            multiplier = multiplier_values[i]
-
-    assert multiplier > 0, "output multiplier less than or equal to zero "
-
-    return multiplier
-
-
-def imma1_record_to_marine_rep(x, climsst, climnmat):
-    """
-    Given a database cursor and an IMMA report it will populate the appropriate table in the data base.
-
-    :param x: IMMA report to be added to the data base
-    :param climsst: SST climatology
-    :param climnmat: NMAT climatology
-    :type x: IMMA report
-    :type climsst: numpy array
-    :type climnmat: numpy array
-
-    A feature of the current version is that, in line with MDS3 and earlier, the hour defaults to zero UTC when
-    hour is missing from the report.
-    """
-    rep = MarineReport.report_from_imma(x)
-
-    # Deck 201 GMT midnights are assigned to the wrong day, see Carella, Kent, Berry 2015 Appendix A3
-    if rep.dck == 201 and rep.year < 1899 and rep.hour == 0:
-        rep.shift_day(-1)
-
-    # Deck 701 prior to 1857ish has lots of obs with no hour set
-    if rep.dck == 701 and rep.year < 1860 and rep.hour is None:
-        rep.hour = 12.0
-
-    try:
-        sst_climav = qc.get_sst(rep.lat, rep.lon, rep.month, rep.day, climsst)
-    except Exception:
-        sst_climav = None
-    if sst_climav is not None:
-        sst_climav = float(sst_climav)
-
-    try:
-        mat_climav = qc.get_sst(rep.lat, rep.lon, rep.month, rep.day, climnmat)
-    except Exception:
-        mat_climav = None
-    if mat_climav is not None:
-        mat_climav = float(mat_climav)
-
-    rep.setnorm(sst_climav, mat_climav)
-
-    return rep
-
-
-class MultivariableClimatology:
-    """
-    A class that can be used to hold and retrieve multiple climatology fields
-    for a single variable. e.g. mean and standard deviation of SST. It could
-    also be used to store background fields or some other reference data.
-    """
-
-    def __init__(self):
-        self.statistic_dic = {}
-
-    def add_statistic(self, statistic_name, climatology_field):
-        """
-        Add a particular climatology field representing a given statistic e.g. 'mean'
-
-        :param statistic_name: the name of the statistic e.g. 'mean', 'stdev'
-        :param climatology_field: the climatology field to be added
-        :type statistic_name: string
-        :type climatology_field: numpy array
-        """
-        self.statistic_dic[statistic_name] = climatology_field
-
-    def get_statistic(self, statistic_name):
-        """
-        Get a particular climatology field representing a given statistic e.g. 'mean'
-
-        :param statistic_name: the name of the statistic e.g. 'mean', 'stdev'
-        :type statistic_name: string
-        :return: climatology field corresponding to requested statistic name
-        :rtype: numpy array
-        """
-        assert statistic_name in self.statistic_dic, "unknown climatology type"
-        return self.statistic_dic[statistic_name]
-
-
-class ClimatologyLibrary:
-    """
-    Class for holding collections of class`.MultivariableClimatology` and adding
-    and getting fields from it.
-    """
-
-    def __init__(self):
-        self.climlib = {}
-
-    def add_field(self, variable_name, statistic_name, climatology_field):
-        """
-        Add a field representing a particular statistic (e.g. mean, stdev) for a
-        particular variable (e.g. SST, AT).
-
-        :param variable_name: Name of the variable that the field represents
-        :param statistic_name: Name of the statistic that the field represents
-        :param climatology_field: The field itself
-        :type variable_name: string
-        :type statistic_name: string
-        :type climatology_field: numpy array
-        """
-        if variable_name in self.climlib:
-            self.climlib[variable_name].add_statistic(statistic_name, climatology_field)
-        else:
-            tempc = MultivariableClimatology()
-            tempc.add_statistic(statistic_name, climatology_field)
-            self.climlib[variable_name] = tempc
-
-    def get_field(self, variable_name, statistic_name):
-        """
-        Add a field representing a particular statistic (e.g. mean, stdev) for a
-        particular variable (e.g. SST, AT).
-
-        :param variable_name: Name of the variable that the field represents
-        :param statistic_name: Name of the statistic that the field represents
-        :type variable_name: string
-        :type statistic_name: string
-        :return: The field itself
-        :rtype: numpy array
-        """
-        assert variable_name in self.climlib, "unnkown variable name: " + variable_name
-        return self.climlib[variable_name].get_statistic(statistic_name)
-
-
-class QC_filter:
-    """A simple QC filter that can have specific tests added to it, which are then used to filter lists of MarineReports."""
-
-    def __init__(self):
-        self.filter = []
-
-    def add_qc_filter(self, qc_type, specific_flag, qc_status):
-        """
-        Add a QC test to a QC filter
-
-        :param qc_type: the general class of QC test e.g SST, AT, POS
-        :param specific_flag: the name of the QC flag to be tested.
-        :param qc_status: the value the specific_flag should have
-        :type qc_type: string
-        :type specific_flag: string
-        :type qc_status: integer
-        """
-        self.filter.append([qc_type, specific_flag, qc_status])
-
-    def test_report(self, rep):
-        """
-        Find out if a particular MarineReport passes the QC filter
-
-        :param rep: the MarineReport to be tested
-        :type rep: MarineReport
-        :return: 0 for pass 1 for fail
-        :rtype: integer
-        """
-        result = 0  # pass
-        for filt in self.filter:
-            if rep.get_qc(filt[0], filt[1]) != filt[2]:
-                result = 1  # fail
-        return result
-
-    def split_reports(self, reps):
-        """
-        Split a list of MarineReports into those that pass and those that fail
-        the QC filter.
-
-        :param reps: the class`.Deck` of MarineReports to be filtered
-        :type reps: Deck
-        :return: two Decks of MarineReports, those that pass and those that fail
-        :rtype: Deck
-
-        This is not the most efficient way of doing things. It is now possible to
-        add a class`.QC_filter` to a class`.Deck`, obviating the need to split
-        and regroup the obs.
-        """
-        passes = Deck()
-        fails = Deck()
-
-        nobs = len(reps)
-
-        for i in range(0, nobs):
-            rep = reps.pop(0)
-
-            if self.test_report(rep) == 0:
-                passes.append(rep)
-            else:
-                fails.append(rep)
-
-        return passes, fails
-
-
-class ClimVariable:
-    """
-    A simple class for defining a climate variable which is an object with a climatological
-    average and an optional standard deviation.
-    """
-
-    def __init__(self, clim, stdev=None):
-        """Initialise a class`.ClimVariable`.
-
-        :param clim: climatological average
-        :param stdev: climatological standard deviation
-        :type clim: float
-        :type stdev: float
-        """
-        if clim is None:
-            self.clim = clim
-        else:
-            self.clim = float(clim)
-
-        if stdev is None:
-            self.stdev = stdev
-        else:
-            self.stdev = float(stdev)
-
-    def getclim(self, intype="clim"):
-        """Get the climatological value from the climate variable.
-
-        :param intype: which part of the ClimVariable do you want 'clim' or 'stdev', default is 'clim'
-        :type intype: string
-        """
-        assert intype in ["clim", "stdev"], "unknown type " + str(intype)
-        if intype == "stdev":
-            return self.stdev
-        elif intype == "clim":
-            return self.clim
-
-    def setclim(self, clim, intype="clim"):
-        """Set the climatological value of the climate variable.
-
-        :param clim: climatological average
-        :param intype: which part of the ClimVariable do you want to set 'clim' or 'stdev', default is 'clim'
-        :type clim: float
-        :type intype: string
-        """
-        assert intype in ["clim", "stdev"], "unknown type " + str(intype)
-        if intype == "stdev":
-            self.stdev = float(clim)
-        elif intype == "clim":
-            self.clim = float(clim)
-
-
-class MarineReport:
-    """
-    A class for holding and working with marine reports. The core of the report is a set of data
-    which are taken from an IMMA record used to initialise the class. The report also has an extendible
-    set of QC flags, climate variables and a dictionary for adding new variables that might be needed.
-    """
-
-    def __init__(self, imma_rec):
-        # ['YR','MO','DY','HR','LAT','LON','DS','VS','SLP','AT','SST','DCK','PT','SID','DPT']
-        self.data = np.zeros(len(VARLIST))
-        self.data += np.nan
-        if "ID" in imma_rec.data:
-            self.id = imma_rec.data["ID"]
-            if self.id is None:
-                self.id = ""
-        else:
-            self.id = ""
-        if "UID" in imma_rec.data:
-            self.uid = imma_rec.data["UID"]
-        else:
-            self.uid = None
-        # dictionary copied element by element to reduce memory usage
-        for k in imma_rec.data:
-            if imma_rec.data[k] is not None and k in VARLIST:
-                self.setvar(k, imma_rec.data[k])
-
-        self.qc = {}
-        self.climate_variables = {}
-        self.ext = {}
-
-        self.calculate_dt()
-        self.calculate_dsi_vsi()
-
-        self.special_qc_types = ["POS", "SST", "AT", "DPT", "SLP", "W", "D"]
-
-    def lat(self):
-        """Return latitude in range [-90,90]."""
-        return self.getvar("LAT")
-
-    def lon(self):
-        """Return longitude in range [-180,180]."""
-        outlon = self.getvar("LON")
-        if outlon > 180:
-            outlon -= 360.0
-        return outlon
-
-    def calculate_dsi_vsi(self):
-        """Convert ICOADS DS and VS to meaningful units, in this case degrees and knots."""
-        ds_convert = [0, 45, 90, 135, 180, 225, 270, 315, 360, None]
-
-        self.ext["dsi"] = None
-        if self.getvar("DS") is not None:
-            self.ext["dsi"] = ds_convert[self.getvar("DS")]
-
-        self.ext["vsi"] = None
-        if self.getvar("VS") is not None:
-            if self.getvar("YR") >= 1968:
-                self.ext["vsi"] = self.getvar("VS") * 5.0 - 2.0
-            else:
-                self.ext["vsi"] = self.getvar("VS") * 3.0 - 1.0
-            if self.getvar("VS") == 0:
-                self.ext["vsi"] = 0.0
-
-    def calculate_humidity_variables(self, hum_vars):
-        """
-        The listed hum_vars have to be the five calculated humidity variables: 'SHU','VAP','CRH','CWB','DPD'
-        There has to be an AT and DPT present to calculate any one of these/
-        This also depends on there being a climatological SLP present
-        This uses the calculate_humidity.py functions.
-
-        :param hum_vars: list of humidity variables to calculate
-        :type hum_vars: list of strings
-
-        Note that the variables will all be set to None if the SLP climatology
-        is not available
-        """
-        assert all(
-            [i in ["SHU", "VAP", "CRH", "CWB", "DPD"] for i in hum_vars]
-        ), "Not all hum vars are present: SHU,VAP,CRH,CWB,DPD"
-
-        # Need climatological SLP for calculations
-        slpclim = self.climate_variables["SLP"].getclim()
-        if slpclim is None:
-            for var in hum_vars:
-                self.setvar(var, None)
-        else:
-            # Calculate the humidity variables
-            self.setvar(
-                "VAP", calculate_humidity.vap(self.getvar("DPT"), self.getvar("AT"), slpclim)
-            )
-            self.setvar(
-                "SHU", CalcHums.sh(self.getvar("DPT"), self.getvar("AT"), slpclim)
-            )
-            self.setvar(
-                "CRH", calculate_humidity.rh(self.getvar("DPT"), self.getvar("AT"), slpclim)
-            )
-            self.setvar(
-                "CWB", CalcHums.wb(self.getvar("DPT"), self.getvar("AT"), slpclim)
-            )
-            self.setvar("DPD", calculate_humidity.dpd(self.getvar("DPT"), self.getvar("AT")))
-
-            # Test for silliness - if silly, return all as None
-            if self.getvar("CRH") is None:
-                for var in hum_vars:
-                    self.setvar(var, None)
-            else:
-                if (self.getvar("CRH") < 0.0) or (self.getvar("CRH") > 150.0):
-                    for var in hum_vars:
-                        self.setvar(var, None)
-
-    def reset_ext(self):
-        """Remove all extra data and recalculate the unpacked speeds and directions."""
-        self.ext = {}
-        self.calculate_dsi_vsi()
-
-    def calculate_dt(self):
-        """
-        Used to set the internal julian day time in the marine report. This might need to be
-        updated if any of the time variables are changed.
-        """
-        if self.getvar("YR") is not None:
-            mlen = time_control.get_month_lengths(self.getvar("YR"))
-            if (
-                self.getvar("MO") is not None
-                and self.getvar("HR") is not None
-                and self.getvar("DY") is not None
-                and 0 < self.getvar("DY") <= mlen[self.getvar("MO") - 1]
-            ):
-                rounded_hour = int(math.floor(self.getvar("HR")))
-                rounded_minute = int(
-                    math.floor(60 * (self.getvar("HR") - rounded_hour))
-                )
-                self.dt = datetime(
-                    self.getvar("YR"),
-                    self.getvar("MO"),
-                    int(self.getvar("DY")),
-                    rounded_hour,
-                    rounded_minute,
-                )
-            else:
-                self.dt = None
-        else:
-            self.dt = None
-
-    def __sub__(self, other):
-        """
-        Subtracting one class`.MarineReport` from another will yield the speed, distance, course and
-        the time difference between the two reports.
-
-        Usage: speed, distance, course, timediff = report_a - report_b
-        """
-        distance = sph.sphere_distance(self.lat(), self.lon(), other.lat(), other.lon())
-
-        timediff = time_control.time_difference(
-            other.getvar("YR"),
-            other.getvar("MO"),
-            other.getvar("DY"),
-            other.getvar("HR"),
-            self.getvar("YR"),
-            self.getvar("MO"),
-            self.getvar("DY"),
-            self.getvar("HR"),
-        )
-        if timediff != 0 and timediff is not None:
-            speed = distance / timediff
-        else:
-            timediff = 0.0
-            speed = distance
-
-        course = sph.course_between_points(
-            other.lat(), other.lon(), self.lat(), self.lon()
-        )
-
-        return speed, distance, course, timediff
-
-    def __eq__(self, other):
-        """Two marine reports are equal if their ID is equal and they were taken at the same time."""
-        if self.getvar("ID") == other.getvar("ID") and self.dt == other.dt:
-            return True
-        else:
-            return False
-
-    def __gt__(self, other):
-        """
-        One marine report is greater than another if its ID is higher in an alphabetical ordering.
-        For reports with the same ID, the later report is the greater.
-        """
-        if self.getvar("ID") > other.getvar("ID"):
-            return True
-        if (
-            self.getvar("ID") == other.getvar("ID")
-            and self.dt is not None
-            and other.dt is not None
-            and self.dt > other.dt
-        ):
-            return True
-        else:
-            return False
-
-    def __ge__(self, other):
-        """
-        One marine report is greater than another if its ID is higher in an alphabetical ordering.
-        For reports with the same ID, the later report is the greater.
-        """
-        if self.getvar("ID") > other.getvar("ID"):
-            return True
-        if self.getvar("ID") == other.getvar("ID") and self.dt >= other.dt:
-            return True
-        else:
-            return False
-
-    def __le__(self, other):
-        """
-        One marine report is greater than another if its ID is higher in an alphabetical ordering.
-        For reports with the same ID, the later report is the greater.
-        """
-        if self.getvar("ID") < other.getvar("ID"):
-            return True
-        if self.getvar("ID") == other.getvar("ID") and self.dt <= other.dt:
-            return True
-        else:
-            return False
-
-    def add_climate_variable(self, name, clim, stdev=None):
-        """
-        Add a climate variable to a marine report
-
-        :param name: the name of the climate variable
-        :param clim: the climatological average of the climate variable
-        :param stdev: optional standard deviation, default is None
-        :type name: string
-        :type clim: float
-        :type stdev: float
-        """
-        self.climate_variables[name] = ClimVariable(clim, stdev)
-
-    def getnorm(self, varname, intype="clim"):
-        """
-        Retrieve the climatological average for a particular climate variable
-
-        :param varname: the name of the climate variable for which you want the climatological average
-        :param intype: the type of norm required 'clim' for climatological average and 'stdev' for standard deviation,
-            default is 'clim'
-        :type varname: string
-        :type intype: string
-        :return: the climatological average (if the climate variable exists), None otherwise.
-        :rtype: float
-        """
-        if varname in self.climate_variables:
-            return self.climate_variables[varname].getclim(intype)
-        else:
-            return None
-
-    def getanom(self, varname):
-        """
-        Retrieve the anomaly for a particular climate variable
-
-        :param varname: the name of the climate variable for which you want the anomaly
-        :type varname: string
-        :return: the anomaly (if the climate variable exists), None otherwise.
-        :rtype: float
-        """
-        if varname in self.climate_variables:
-            clim = self.climate_variables[varname].getclim()
-            if self.getvar(varname) is not None and clim is not None:
-                return self.getvar(varname) - clim
-            else:
-                return None
-        else:
-            return None
-
-    def get_normalised_anom(self, varname):
-        """
-        Retrieve the anomaly for a particular climate variable
-
-        :param varname: the name of the climate variable for which you want the anomaly
-        :type varname: string
-        :return: the anomaly (if the climate variable exists) standardised by the standard deviation, None otherwise.
-        :rtype: float
-        """
-        if varname in self.climate_variables:
-            clim = self.climate_variables[varname].getclim()
-            stdev = self.climate_variables[varname].getclim("stdev")
-            if (
-                self.getvar(varname) is not None
-                and clim is not None
-                and stdev is not None
-            ):
-                return (self.getvar(varname) - clim) / stdev
-            else:
-                return None
-        else:
-            return None
-
-    def getext(self, varname):
-        """
-        Function to get a particular variable from the extended data
-
-        :param varname: variable name to be retrieved from the extended data
-        :type varname: string
-        :return: the named variable
-        :rtype: depends on the variable
-        """
-        assert varname in self.ext, "unknown extended variable name " + varname
-        return self.ext[varname]
-
-    def setext(self, varname, varvalue):
-        """
-        Set a particular variable in the extended data
-
-        :param varvalue: value of variable to be set
-        :param varname: variable name to be set in the extended data
-        :type varvalue: float
-        :type varname: string
-        """
-        self.ext[varname] = varvalue
-
-    def setvar(self, varname, varvalue):
-        """
-        Set a particular variable in the data
-
-        :param varvalue: value of variable to be set
-        :param varname: variable name to be set in the extended data
-        :type varvalue: float
-        :type varname: string
-        """
-        if varname == "ID":
-            self.id = varvalue
-        elif varname == "UID":
-            self.uid = varvalue
-        else:
-            i = VARLIST.index(varname)
-            self.data[i] = varvalue
-
-        if varname in ["YR", "DY", "HR"]:
-            self.calculate_dt()
-
-    def getvar(self, varname):
-        """
-        Get a variable which is either in the data or extended data. Both data and extended data
-        will be queried and the function returns None if the varname is not found in either one.
-
-        :param varname: variable name to be retrieved
-        :type varname: string
-        :return: the named variable from either the data or extended data
-        :rtype: depends on the variable
-        """
-        if varname == "ID":
-            return self.id
-        if varname == "UID":
-            return self.uid
-        if not (varname in VARLIST or varname in self.ext):
-            return None
-        if varname in VARLIST:
-            i = VARLIST.index(varname)
-            if np.isnan(self.data[i]):
-                return None
-            if varname in ["YR", "MO", "DY", "DS", "VS", "DCK", "PT", "SID"]:
-                return int(self.data[i])  # these are integer data types
-            else:
-                return self.data[i]
-        else:
-            return self.ext[varname]
-
-    def set_qc(self, qc_type, specific_flag, set_value):
-        """
-        Set a particular QC flag
-
-        :param qc_type: the general QC area e.g. SST, MAT. Must be either 'POS' or correspond to an ICOADS variable name
-        :param specific_flag: the name of the flag to be set e.g. buddy_check, repeated_value
-        :param set_value: the value which is to be given to the flag
-        :type qc_type: string
-        :type specific_flag: string
-        :type set_value: integer in 0-9
-
-        The specified flag in the general QC area of qc_type is set to the given value. This
-        should be a reasonably flexible system to which new QC flags can be easily added.
-        """
-        assert set_value in [0, 1, 2, 3, 4, 5, 6, 7, 8, 9], "value not in 0-9" + str(
-            set_value
-        )
-        assert (qc_type in self.special_qc_types) or (qc_type in VARLIST), (
-            "unknown data type " + qc_type
-        )
-
-        self.qc[qc_type + specific_flag] = set_value
-
-    def get_qc(self, qc_type, specific_flag):
-        """
-        Get the value of a particular QC flag
-
-        :param qc_type: the general QC area e.g. SST, MAT..
-        :param specific_flag: the name of the flag whose value is to be returned e.g. buddy_check, repeated_value
-        :type qc_type: string
-        :type specific_flag: string
-        :return: the value of the flag, or 9 if the flag is not set.
-        :rtype: integer
-
-        Returns the value of a specific_flag or 9 if the specific_flag is not set.
-        """
-        if qc_type + specific_flag in self.qc:
-            return self.qc[qc_type + specific_flag]
-        else:
-            return 9
-
-    def saturated(self):
-        """
-        Quick check to see if the air is saturate
-        i.e. Dew Point Temperature equals Air Temperature
-
-        :return: True if the air is saturated, False otherwise
-        :rtype: boolean
-        """
-        if (
-            self.getvar("DPT") == self.getvar("AT")
-            and self.getvar("AT") is not None
-            and self.getvar("DPT") is not None
-        ):
-            return True
-        else:
-            return False
-
-    def printvar(self, var):
-        """Print a variable substituting -32768 for Nones."""
-        if var in VARLIST:
-            return int(pvar(self.getvar(var), -32768, 1.0))
-        else:
-            return int(pvar(-32768, -32768, 1.0))
-
-    def printsim(self):
-        """Print the WMO pub47 field."""
-        if "SIM" in VARLIST:
-            if self.getvar("SIM") is None:
-                return "Missing"
-            else:
-                return self.getvar("SIM")
-        else:
-            return "None"
-
-    def print_longform_report(self):
-        """A simple routine to print out the marine report in old-fashioned fixed-width ascii style."""
-        day = int(pvar(self.getvar("DY"), -32768, 1))
-        hur = int(pvar(self.getvar("HR"), -32768, 100))
-
-        mat = int(pvar(self.getvar("AT"), -32768, 10))
-        matanom = int(pvar(self.getanom("AT"), -32768, 100))
-        sst = int(pvar(self.getvar("SST"), -32768, 10))
-        sstanom = int(pvar(self.getanom("SST"), -32768, 100))
-
-        slp = int(pvar(self.getvar("SLP"), -32768, 10))
-        # Added vars for humidity variables and anomalies
-        # (anoms set to 0 for now until we sort out clims)
-
-        dpt = int(pvar(self.getvar("DPT"), -32768, 10))
-        dptanom = int(pvar(self.getanom("DPT"), -32768, 100))
-        shu = int(pvar(self.getvar("SHU"), -32768, 10))
-        shuanom = int(pvar(self.getanom("SHU"), -32768, 100))
-        vap = int(pvar(self.getvar("VAP"), -32768, 10))
-        vapanom = int(pvar(self.getanom("VAP"), -32768, 100))
-        crh = int(pvar(self.getvar("CRH"), -32768, 10))
-        crhanom = int(pvar(self.getanom("CRH"), -32768, 100))
-        cwb = int(pvar(self.getvar("CWB"), -32768, 10))
-        cwbanom = int(pvar(self.getanom("CWB"), -32768, 100))
-        dpd = int(pvar(self.getvar("DPD"), -32768, 10))
-        dpdanom = int(pvar(self.getanom("DPD"), -32768, 100))
-
-        dsvs = 9999
-        if self.getvar("DS") is not None and self.getvar("VS") is not None:
-            dsvs = self.getvar("DS") * 100 + self.getvar("VS")
-
-        lon = round(self.lon() * 100, 0)
-
-        shipid = self.getvar("ID")
-        if shipid is None:
-            shipid = "         "
-
-        qc_block = "{:d}{:d}{:d}{:d}{:d}{:d}{:d}{:d} "
-        qc_long_block = "{:d}{:d}{:d}{:d}{:d}{:d}{:d}{:d}{:d} "
-        qc_end = "{:d}{:d}{:d}{:d}{:d}{:d}{:d}{:d}\n"
-
-        repout = f"{shipid:9.9} "
-        repout = repout + "{:8.8}".format(self.getvar("UID"))
-        repout = repout + f"{int(round(self.lat() * 100, 0)):8d}"
-        repout = repout + f"{int(lon):8d}"
-        repout = repout + "{:8d}".format(self.getvar("YR"))
-        repout = repout + "{:8d}".format(self.getvar("MO"))
-        repout = repout + f"{day:8d}"
-        repout = repout + f"{hur:8d}"
-
-        repout = repout + f"{mat:8d}"
-        repout = repout + f"{matanom:8d}"
-        repout = repout + f"{sst:8d}"
-        repout = repout + f"{sstanom:8d}"
-
-        repout = repout + f"{slp:8d}"
-        # KW The humidity variables
-        repout = repout + f"{dpt:8d}"
-        repout = repout + f"{dptanom:8d}"
-        repout = repout + f"{shu:8d}"
-        repout = repout + f"{shuanom:8d}"
-        repout = repout + f"{vap:8d}"
-        repout = repout + f"{vapanom:8d}"
-        repout = repout + f"{crh:8d}"
-        repout = repout + f"{crhanom:8d}"
-        repout = repout + f"{cwb:8d}"
-        repout = repout + f"{cwbanom:8d}"
-        repout = repout + f"{dpd:8d}"
-        repout = repout + f"{dpdanom:8d}"
-
-        repout = repout + f"{dsvs:8d}"
-
-        repout = repout + "{:8d}".format(self.getvar("DCK"))
-        repout = repout + "{:8d}".format(self.printvar("PT"))
-
-        repout = repout + " "
-
-        repout = repout + qc_block.format(
-            self.get_qc("POS", "day"),
-            self.get_qc("POS", "land"),
-            self.get_qc("POS", "trk"),
-            self.get_qc("POS", "date"),
-            self.get_qc("POS", "time"),
-            self.get_qc("POS", "pos"),
-            self.get_qc("POS", "blklst"),
-            self.get_qc("POS", "iquam_track"),
-        )
-        repout = repout + qc_block.format(
-            self.get_qc("SST", "bud"),
-            self.get_qc("SST", "clim"),
-            self.get_qc("SST", "nonorm"),
-            self.get_qc("SST", "freez"),
-            self.get_qc("SST", "noval"),
-            self.get_qc("SST", "spike"),
-            self.get_qc("SST", "bbud"),
-            self.get_qc("SST", "rep"),
-        )
-        repout = repout + qc_block.format(
-            self.get_qc("AT", "bud"),
-            self.get_qc("AT", "clim"),
-            self.get_qc("AT", "nonorm"),
-            9,
-            self.get_qc("AT", "noval"),
-            self.get_qc("AT", "nbud"),
-            self.get_qc("AT", "bbud"),
-            self.get_qc("AT", "rep"),
-        )
-
-        # KW Added a new block for DPT
-        repout = repout + qc_long_block.format(
-            self.get_qc("DPT", "bud"),
-            self.get_qc("DPT", "clim"),
-            self.get_qc("DPT", "nonorm"),
-            self.get_qc("DPT", "ssat"),
-            self.get_qc("DPT", "noval"),
-            self.get_qc("DPT", "round"),
-            self.get_qc("DPT", "bbud"),
-            self.get_qc("DPT", "rep"),
-            self.get_qc("DPT", "repsat"),
-        )
-
-        repout = repout + qc_end.format(
-            self.get_qc("POS", "few"), self.get_qc("POS", "ntrk"), 9, 9, 9, 9, 9, 9
-        )
-
-        return repout
-
-    def print_report(self):
-        """A simple routine to print out the marine report in old-fashioned fixed-width ascii style."""
-        day = int(pvar(self.getvar("DY"), -32768, 1))
-        hur = int(pvar(self.getvar("HR"), -32768, 100))
-
-        mat = int(pvar(self.getvar("AT"), -32768, 10))
-        matanom = int(pvar(self.getanom("AT"), -32768, 100))
-        sst = int(pvar(self.getvar("SST"), -32768, 10))
-        sstanom = int(pvar(self.getanom("SST"), -32768, 100))
-
-        dsvs = 9999
-        if self.getvar("DS") is not None and self.getvar("VS") is not None:
-            dsvs = self.getvar("DS") * 100 + self.getvar("VS")
-
-        lon = round(self.lon() * 100, 0)
-
-        shipid = self.getvar("ID")
-        if shipid is None:
-            shipid = "         "
-
-        qc_block = "{:d}{:d}{:d}{:d}{:d}{:d}{:d}{:d} "
-        qc_end = "{:d}{:d}{:d}{:d}{:d}{:d}{:d}{:d}\n"
-
-        repout = f"{shipid:9.9} "
-        repout = repout + "{:8.8}".format(self.getvar("UID"))
-        repout = repout + "{:8d}".format(int(round(self.getvar("LAT") * 100, 0)))
-        repout = repout + f"{int(lon):8d}"
-        repout = repout + "{:8d}".format(self.getvar("YR"))
-        repout = repout + "{:8d}".format(self.getvar("MO"))
-        repout = repout + f"{day:8d}"
-        repout = repout + f"{hur:8d}"
-
-        repout = repout + f"{mat:8d}"
-        repout = repout + f"{matanom:8d}"
-        repout = repout + f"{sst:8d}"
-        repout = repout + f"{sstanom:8d}"
-
-        repout = repout + f"{dsvs:8d}"
-
-        repout = repout + "{:8d}".format(self.getvar("DCK"))
-        repout = repout + "{:8d}".format(self.printvar("PT"))
-
-        repout = repout + " "
-
-        repout = repout + qc_block.format(
-            self.get_qc("POS", "day"),
-            self.get_qc("POS", "land"),
-            self.get_qc("POS", "trk"),
-            self.get_qc("POS", "date"),
-            self.get_qc("POS", "time"),
-            self.get_qc("POS", "pos"),
-            self.get_qc("POS", "blklst"),
-            self.get_qc("POS", "dup"),
-        )
-        repout = repout + qc_block.format(
-            self.get_qc("SST", "bud"),
-            self.get_qc("SST", "clim"),
-            self.get_qc("SST", "nonorm"),
-            self.get_qc("SST", "freez"),
-            self.get_qc("SST", "noval"),
-            self.get_qc("SST", "nbud"),
-            self.get_qc("SST", "bbud"),
-            self.get_qc("SST", "rep"),
-        )
-        repout = repout + qc_block.format(
-            self.get_qc("AT", "bud"),
-            self.get_qc("AT", "clim"),
-            self.get_qc("AT", "nonorm"),
-            9,
-            self.get_qc("AT", "noval"),
-            self.get_qc("AT", "nbud"),
-            self.get_qc("AT", "bbud"),
-            self.get_qc("AT", "rep"),
-        )
-        repout = repout + qc_block.format(9, 9, 9, 9, 9, 9, 9, 9)
-        repout = repout + qc_end.format(
-            self.get_qc("POS", "few"), self.get_qc("POS", "ntrk"), 9, 9, 9, 9, 9, 9
-        )
-
-        return repout
-
-    def print_variable_block(self, varnames, header=False, printuid=True):
-        """Print a block of variables in a standard format.
-
-        :param varnames: name of the variables to be written out
-        :param header: flag to indicate whether to print a header or not
-        :param printuid: switch to toggle printinf of the UID for run-on lines
-        :type varnames: list of strings
-        :type header: boolean
-        :type printuid: boolean
-
-        :return: string containing comma separated QC block
-        :rtype: string
-        """
-        if header:
-            if printuid:
-                repout = ["UID,DATE,PENTAD,"]
-            else:
-                repout = [""]
-
-            for var in varnames:
-                if len(var) > 1:
-                    joinedvar = "_".join(var)
-                else:
-                    joinedvar = var[0]
-                repout.append(joinedvar)
-                repout.append(",")
-        else:
-            if printuid:
-                repout = [self.getvar("UID")]
-                repout.append(",")
-
-                # ISO date time
-                repout.append(
-                    ""
-                    + datestring(
-                        self.getvar("YR"), self.getvar("MO"), self.getvar("DY")
-                    )
-                )
-                repout.append(",")
-                # pentad
-                try:
-                    p = which_pentad(self.getvar("MO"), self.getvar("DY"))
-                except Exception:
-                    p = 0
-
-                repout.append(str(p))
-                repout.append(",")
-            else:
-                repout = [""]
-
-            for var in varnames:
-                if var[0] == "ID":
-                    if self.getvar(var[0]) is None:
-                        repout.append(tostring(self.getvar(var[0])))
-                        repout.append(",")
-                    else:
-                        repout.append('"' + tostring(self.getvar(var[0])) + '"')
-                        repout.append(",")
-                else:
-                    if len(var) > 1:
-                        repout.append(tostring(self.getanom(var[0])))
-                        repout.append(",")
-                    else:
-                        repout.append(tostring(self.getvar(var[0])))
-                        repout.append(",")
-
-        # trim trailing comma off string and add newline
-        repout = repout[:-1]
-        repout.append("\n")
-        repout = "".join(repout)
-        return repout
-
-    def print_qc_block(self, blockname, varnames, header=False, printuid=True):
-        """Print a QC block in a standard format.
-
-        :param blockname: name of the QC block that is being printed out
-        :param varnames: name of the QC flags to be written out
-        :param header: flag to indicate whether to print a header or not
-        :param printuid: flag to toggle printing UID for run-on lines
-        :type blockname: string
-        :type varnames: list of strings
-        :type header: boolean
-        :type printuid: boolean
-
-        :return: string containing comma separated QC block
-        :rtype: string
-        """
-        if header:
-            if printuid:
-                repout = ["UID,"]
-            else:
-                repout = [""]
-
-            for var in varnames:
-                repout.append(var)
-                repout.append(",")
-        else:
-            if printuid:
-                repout = [self.getvar("UID")]
-                repout.append(",")
-            else:
-                repout = [""]
-
-            for var in varnames:
-                repout.append(f"{self.get_qc(blockname, var):d}")
-                repout.append(",")
-        repout = repout[:-1]
-        repout.append("\n")
-        repout = "".join(repout)
-        return repout
-
-
-class MarineReportQC(MarineReport):
-    """
-    An extension of the class`.MarineReport` which adds methods for applying base QC
-    and QI (Quality Improvement) to the reports.
-    """
-
-    def perform_base_qc(self, parameters):
-        """Run all the base QC checks defined in the Class."""
-        self.do_fix_missing_hour()
-
-        self.is_buoy()
-        self.is_ship()
-        self.is_deck_780()
-
-        self.do_position_check()
-        self.do_date_check()
-        self.do_time_check()
-        self.do_blacklist()
-        self.do_day_check(parameters["base"]["time_since_sun_above_horizon"])
-
-        self.humidity_blacklist()
-        self.mat_blacklist()
-        self.wind_blacklist()
-
-        self.do_base_sst_qc(parameters["SST"])
-        self.do_base_mat_qc(parameters["AT"])
-        self.do_base_dpt_qc(parameters["DPT"])
-        self.do_base_slp_qc(parameters["SLP"])
-        self.do_base_wind_qc(parameters["W"])
-
-        # special check for silly values in all humidity-related variables
-        # and set DPT hardlimit flag if necessary
-        self.set_qc("DPT", "hardlimit", 0)
-        for var in ["AT", "DPT", "SHU", "RH"]:
-            if qc.hard_limit(self.getvar(var), parameters[var]["hard_limits"]) == 1:
-                self.set_qc("DPT", "hardlimit", 1)
-
-        self.do_kate_mat_qc(parameters["AT"])
-
-    def perform_base_wind_qc(self, parameters):
-        """Run all the base Wind Speed QC checks.
-
-        :param parameters:
-        :return:
-        """
-        self.do_fix_missing_hour()
-
-        self.is_buoy()
-        self.is_ship()
-
-        self.wind_blacklist()
-
-        self.do_position_check()
-        self.do_date_check()
-        self.do_time_check()
-        self.do_blacklist()
-
-        self.do_base_wind_qc(parameters["W"])
-
-    def perform_base_dat_qc(self, parameters):
-        """Run all the base Day Marine Air Temperature QC checks."""
-        self.do_fix_missing_hour()
-
-        self.is_buoy()
-        self.is_ship()
-
-        self.mat_blacklist()
-
-        self.do_position_check()
-        self.do_date_check()
-        self.do_time_check()
-        self.do_blacklist()
-        self.do_day_check(parameters["base"]["time_since_sun_above_horizon"])
-
-        self.do_base_dat_qc(parameters["DAT"])
-
-    def perform_base_slp_qc(self, parameters):
-        """Run all the base Sea Level Pressure QC checks."""
-        self.do_fix_missing_hour()
-
-        self.is_buoy()
-        self.is_ship()
-        self.is_deck_780()
-
-        self.do_position_check()
-        self.do_date_check()
-        self.do_time_check()
-        self.do_blacklist()
-        self.do_day_check(parameters["base"]["time_since_sun_above_horizon"])
-
-        self.do_base_slp_qc(parameters["SLP"])
-
-    def perform_base_sst_qc(self, parameters):
-        """Run all the base Sea Surface Temperature QC checks."""
-        self.do_fix_missing_hour()
-
-        self.is_buoy()
-        self.is_ship()
-        self.is_deck_780()
-
-        self.do_position_check()
-        self.do_date_check()
-        self.do_time_check()
-        self.do_blacklist()
-        self.do_day_check(parameters["base"]["time_since_sun_above_horizon"])
-
-        self.do_base_sst_qc(parameters["SST"])
-
-    def do_fix_deck201_zero_hour(self):
-        """
-        Deck 201 GMT midnights are assigned to the wrong day,
-        see Carella, Kent, Berry 2015 Appendix A3
-        Reports from deck 201 before 1899 taken at the GMT midnight
-        were moved one day before the reported date.
-        """
-        if (
-            self.getvar("DCK") == 201
-            and self.getvar("YR") < 1899
-            and self.getvar("HR") == 0
-        ):
-            #            self.shift_day(-1)
-            pass
-
-    def do_fix_missing_hour(self):
-        """
-        Deck 701 has a whole bunch of otherwise good obs with missing Hours.
-        Set to 0000UTC and recalculate the ob time
-        """
-        if (
-            self.getvar("DCK") == 701
-            and self.getvar("YR") < 1860
-            and self.getvar("HR") is None
-        ):
-            self.setvar("HR", 0)
-            self.calculate_dt()
-
-    def do_position_check(self):
-        """Perform the positional QC check on the report."""
-        self.set_qc(
-            "POS", "pos", qc.position_check(self.getvar("LAT"), self.getvar("LON"))
-        )
-
-    def do_date_check(self):
-        """Perform the date QC check on the report."""
-        self.set_qc(
-            "POS",
-            "date",
-            qc.date_check(self.getvar("YR"), self.getvar("MO"), self.getvar("DY")),
-        )
-
-    def do_time_check(self):
-        """Perform the time QC check on the report."""
-        self.set_qc("POS", "time", qc.time_check(self.getvar("HR")))
-
-    def do_day_check(self, time_since_sun_above_horizon):
-        """Set the day/night flag on the report."""
-        if (
-            self.get_qc("POS", "pos") == 0
-            and self.get_qc("POS", "date") == 0
-            and self.get_qc("POS", "time") == 0
-        ):
-            self.set_qc(
-                "POS",
-                "day",
-                qc.day_test(
-                    self.getvar("YR"),
-                    self.getvar("MO"),
-                    self.getvar("DY"),
-                    self.getvar("HR"),
-                    self.lat(),
-                    self.lon(),
-                    time_since_sun_above_horizon,
-                ),
-            )
-        else:
-            self.set_qc("POS", "day", 1)
-
-    def do_blacklist(self):
-        """Do basic blacklisting on the report."""
-        self.set_qc(
-            "POS",
-            "blklst",
-            qc.blacklist(
-                self.getvar("ID"),
-                self.getvar("DCK"),
-                self.getvar("YR"),
-                self.getvar("MO"),
-                self.lat(),
-                self.lon(),
-                self.getvar("PT"),
-            ),
-        )
-
-    def do_base_wind_qc(self, parameters):
-        """Run the base Wind speed QC checks."""
-        self.set_qc("W", "noval", qc.value_check(self.getvar("W")))
-        self.set_qc(
-            "W", "hardlimit", qc.hard_limit(self.getvar("W"), parameters["hard_limits"])
-        )
-        self.set_qc(
-            "W",
-            "consistency",
-            qc.wind_consistency(
-                self.getvar("W"), self.getvar("D"), parameters["variable_limit"]
-            ),
-        )
-
-    def do_base_slp_qc(self, parameters):
-        """Run the base SLP QC checks, non-missing, climatology check and check for normal."""
-        assert "maximum_anomaly" in parameters
-        self.set_qc("SLP", "noval", qc.value_check(self.getvar("SLP")))
-        self.set_qc(
-            "SLP",
-            "clim",
-            qc.climatology_plus_stdev_with_lowbar(
-                self.getvar("SLP"),
-                self.getnorm("SLP"),
-                self.getnorm("SLP", "stdev"),
-                parameters["maximum_standardised_anomaly"],
-                parameters["lowbar"],
-            ),
-        )
-        self.set_qc("SLP", "nonorm", qc.no_normal_check(self.getnorm("SLP")))
-
-    def do_base_sst_qc(self, parameters):
-        """
-        Run the base SST QC checks, non-missing, above freezing, climatology check
-        and check for normal
-        """
-        assert "freezing_point" in parameters
-        assert "freeze_check_n_sigma" in parameters
-        assert "maximum_anomaly" in parameters
-
-        self.set_qc("SST", "noval", qc.value_check(self.getvar("SST")))
-
-        self.set_qc(
-            "SST",
-            "freez",
-            qc.sst_freeze_check(
-                self.getvar("SST"),
-                0.0,
-                parameters["freezing_point"],
-                parameters["freeze_check_n_sigma"],
-            ),
-        )
-
-        self.set_qc(
-            "SST",
-            "clim",
-            qc.climatology_check(
-                self.getvar("SST"), self.getnorm("SST"), parameters["maximum_anomaly"]
-            ),
-        )
-
-        self.set_qc("SST", "nonorm", qc.no_normal_check(self.getnorm("SST")))
-        self.set_qc(
-            "SST",
-            "hardlimit",
-            qc.hard_limit(self.getvar("SST"), parameters["hard_limits"]),
-        )
-
-    def do_base_mat_qc(self, parameters):
-        """Run the base MAT QC checks, non-missing, climatology check and check for normal etc."""
-        assert "maximum_anomaly" in parameters
-
-        self.set_qc("AT", "noval", qc.value_check(self.getvar("AT")))
-        self.set_qc(
-            "AT",
-            "clim",
-            qc.climatology_check(
-                self.getvar("AT"), self.getnorm("AT"), parameters["maximum_anomaly"]
-            ),
-        )
-        self.set_qc("AT", "nonorm", qc.no_normal_check(self.getnorm("AT")))
-        self.set_qc(
-            "AT",
-            "hardlimit",
-            qc.hard_limit(self.getvar("AT"), parameters["hard_limits"]),
-        )
-
-    def do_base_dat_qc(self, parameters):
-        """Run the base DAT QC checks, non-missing, climatology check and check for normal etc."""
-        assert "maximum_anomaly" in parameters
-
-        self.set_qc("DAT", "noval", qc.value_check(self.getvar("DAT")))
-        self.set_qc(
-            "DAT",
-            "clim",
-            qc.climatology_check(
-                self.getvar("DAT"), self.getnorm("DAT"), parameters["maximum_anomaly"]
-            ),
-        )
-        self.set_qc("DAT", "nonorm", qc.no_normal_check(self.getnorm("DAT")))
-        self.set_qc(
-            "DAT",
-            "hardlimit",
-            qc.hard_limit(self.getvar("DAT"), parameters["hard_limits"]),
-        )
-
-    def do_kate_mat_qc(self, parameters):
-        """
-        Kate's modified MAT checks, non missing, modified climatology check, check for normal etc.
-        Has a mix of AT and AT2 because we want to keep two sets of climatologies and checks for humidity
-        """
-        self.set_qc(
-            "AT2",
-            "clim",
-            qc.climatology_plus_stdev_check(
-                self.getvar("AT2"),
-                self.getnorm("AT2"),
-                self.getnorm("AT2", "stdev"),
-                parameters["minmax_standard_deviation"],
-                parameters["maximum_standardised_anomaly"],
-            ),
-        )
-
-        self.set_qc("AT2", "noval", qc.value_check(self.getvar("AT2")))
-        self.set_qc("AT2", "nonorm", qc.no_normal_check(self.getnorm("AT2")))
-        self.set_qc(
-            "AT2",
-            "hardlimit",
-            qc.hard_limit(self.getvar("AT"), parameters["hard_limits"]),
-        )
-
-    def do_base_dpt_qc(self, parameters):
-        """
-        Run the base DPT checks, non missing, modified climatology check, check for normal,
-        supersaturation etc.
-        """
-        self.set_qc(
-            "DPT",
-            "clim",
-            qc.climatology_plus_stdev_check(
-                self.getvar("DPT"),
-                self.getnorm("DPT"),
-                self.getnorm("DPT", "stdev"),
-                parameters["minmax_standard_deviation"],
-                parameters["maximum_standardised_anomaly"],
-            ),
-        )
-
-        self.set_qc("DPT", "noval", qc.value_check(self.getvar("DPT")))
-        self.set_qc("DPT", "nonorm", qc.no_normal_check(self.getnorm("DPT")))
-        self.set_qc(
-            "DPT", "ssat", qc.supersat_check(self.getvar("DPT"), self.getvar("AT2"))
-        )
-
-    def is_deck_780(self):
-        """Identify obs that are from ICOADS Deck 780 which consists of obs from WOD."""
-        if self.getvar("DCK") == 780:
-            self.set_qc("POS", "is780", 1)
-        else:
-            self.set_qc("POS", "is780", 0)
-
-    def wind_blacklist(self):
-        """Flag certain sources as ineligible for wind QC. Based on Shawn Smith's list."""
-        self.set_qc("W", "wind_blacklist", 0)
-
-        if self.getvar("DCK") in [708, 780]:
-            self.set_qc("W", "wind_blacklist", 1)
-
-        pass
-
-    def humidity_blacklist(self):
-        """Flag certain sources as ineligible for humidity QC."""
-        self.set_qc("DPT", "hum_blacklist", 0)
-        if self.getvar("PT") in [0, 1, 2, 3, 4, 5, 6, 8, 9, 10, 15]:
-            self.set_qc("DPT", "hum_blacklist", 0)
-        else:
-            self.set_qc("DPT", "hum_blacklist", 1)
-
-    def mat_blacklist(self):
-        """
-        Flag certain decks, areas and other sources as ineligible for MAT QC.
-        These exclusions are based on Kent et al. HadNMAT2 paper and include
-        Deck 780 which is oceanographic data and the North Atlantic, Suez,
-        Indian Ocean area in the 19th Century.
-        """
-        # See Kent et al. HadNMAT2 QC section
-        self.set_qc("AT", "mat_blacklist", 0)
-
-        if self.getvar("PT") == 5 and self.getvar("DCK") == 780:
-            self.set_qc("AT", "mat_blacklist", 1)
-
-        # make sure lons are in range -180 to 180
-        lon = self.lon()
-        lat = self.lat()
-        # North Atlantic, Suez and indian ocean to be excluded from MAT processing
-        if (
-            self.getvar("DCK") == 193
-            and 1880 <= self.getvar("YR") <= 1892
-            and (
-                (-80.0 <= lon <= 0.0 and 40.0 <= lat <= 55.0)
-                or (-10.0 <= lon <= 30.0 and 35.0 <= lat <= 45.0)
-                or (15.0 <= lon <= 45.0 and -10.0 <= lat <= 40.0)
-                or (15.0 <= lon <= 95.0 and lat >= -10.0 and lat <= 15.0)
-                or (95.0 <= lon <= 105.0 and -10.0 <= lat <= 5.0)
-            )
-        ):
-            self.set_qc("AT", "mat_blacklist", 1)
-
-    def is_buoy(self):
-        """
-        Identify whether report is from a moored or drifting buoy based
-        on ICOADS platform type PT. Set additional flag to pick out drifters only
-        """
-        if self.getvar("PT") in [6, 7]:
-            self.set_qc("POS", "isbuoy", 1)
-        else:
-            self.set_qc("POS", "isbuoy", 0)
-
-        if self.getvar("PT") == 7:
-            self.set_qc("POS", "isdrifter", 1)
-        else:
-            self.set_qc("POS", "isdrifter", 0)
-
-    def is_ship(self):
-        """
-        Identify whether report is from a ship based
-        on ICOADS platform type PT
-        """
-        if self.getvar("PT") in [0, 1, 2, 3, 4, 5, 10, 11, 12, 17]:
-            self.set_qc("POS", "isship", 1)
-        else:
-            self.set_qc("POS", "isship", 0)
-
-
-class Voyage:
-    """
-    Class for handling lists of MarineReports as coherent sets of measurements
-    from a single ship. Includes track check and repeated value checks which
-    operate on all the observations in the class`.Voyage`.
-    """
-
-    def __init__(self):
-        self.reps = []
-
-    def __len__(self):
-        """Return length."""
-        return len(self.reps)
-
-    def rep_feed(self):
-        """Function for iterating over the MarineReports in a Voyage."""
-        yield from self.reps
-
-    def getrep(self, position):
-        """Get the report for a particular location in the list.
-
-        :param position: the position the desired report occupies in the list
-        :type position: integer
-        :return: MarineReport at required index in the Voyage
-        :rtype: MarineReport
-        """
-        return self.reps[position]
-
-    def last_rep(self):
-        """Get the last report in the Voyage.
-
-        :return: last MarineReport in the Voyage
-        :rtype: MarineReport
-        """
-        nreps = len(self.reps)
-        return self.reps[nreps - 1]
-
-    def setvar(self, position, varname, value):
-        """Set a particular variable from a particular report.
-
-        :param position: the position the desired report occupies in the list
-        :param varname: the variable name to recover
-        :param value: the variable value
-        :type position: integer
-        :type varname: string
-        :type value: float or string
-        """
-        return self.reps[position].setvar(varname, value)
-
-    def getvar(self, position, varname):
-        """Get a particular variable from a particular report.
-
-        :param position: the position the desired report occupies in the list
-        :param varname: the variable name to recover
-        :type position: integer
-        :type varname: string
-        :return: variable value at required index
-        :rtype: string, float
-        """
-        return self.reps[position].getvar(varname)
-
-    def set_qc(self, position, qc_type, specific_flag, set_value):
-        """Set the QC flag of a report at a specified position to a specified value.
-
-        :param position: the position the desired report occupies in the list
-        :param qc_type: the general QC area e.g. SST, MAT...
-        :param specific_flag: the name of the flag to be set e.g. buddy_check, repeated_value
-        :param set_value: the value which is to be given to the flag
-        :type position: integer
-        :type qc_type: string
-        :type specific_flag: string
-        :type set_value: integer in 0-9
-        """
-        self.reps[position].set_qc(qc_type, specific_flag, set_value)
-
-    def get_qc(self, position, qc_type, specific_flag):
-        """Get the QC flag for a report at a specified position.
-
-        :param position: the position the desired report occupies in the list
-        :param qc_type: the general QC area e.g. SST, MAT...
-        :param specific_flag: the name of the flag to be set e.g. buddy_check, repeated_value
-        :type position: integer
-        :type qc_type: string
-        :type specific_flag: string
-        :return: the value which is to be given to the flag
-        :rtype set_value: integer in 0-9
-        """
-        return self.reps[position].get_qc(qc_type, specific_flag)
-
-    def add_report(self, rep):
-        """Add a MarineReport to the Voyage.
-
-        :param rep: MarineReport to be added to the end of the Voyage
-        :type rep: MareineReport
-        """
-        self.reps.append(rep)
-
-        if len(self.reps) > 1:
-            i = len(self.reps)
-            shpspd, shpdis, shpdir, tdiff = self.reps[i - 1] - self.reps[i - 2]
-            self.reps[i - 1].setext("speed", shpspd)
-            self.reps[i - 1].setext("course", shpdir)
-            self.reps[i - 1].setext("distance", shpdis)
-            self.reps[i - 1].setext("time_diff", tdiff)
-        else:
-            self.reps[0].setext("speed", None)
-            self.reps[0].setext("course", None)
-            self.reps[0].setext("distance", None)
-            self.reps[0].setext("time_diff", None)
-
-    def sort(self):
-        """Sorts the reports into time order."""
-        self.reps.sort()
-        # then recalculate times, speeds etc.
-        if len(self.reps) > 1:
-            for i in range(1, len(self.reps)):
-                shpspd, shpdis, shpdir, tdiff = self.reps[i] - self.reps[i - 1]
-                self.reps[i].setext("speed", shpspd)
-                self.reps[i].setext("course", shpdir)
-                self.reps[i].setext("distance", shpdis)
-                self.reps[i].setext("time_diff", tdiff)
-
-    def get_speed(self):
-        """
-        Return a list containing the speeds of all the reports as
-        estimated from the positions of consecutive reports
-
-        :return: list of speeds in km/hr
-        :rtype: list[float]
-        """
-        spd = []
-        for i in range(0, len(self.reps)):
-            spd.append(self.reps[i].getext("speed"))
-
-        return spd
-
-    def meansp(self):
-        """
-        Calculate the mean speed of the voyage based on speeds
-        estimated from the positions of consecutive reports.
-
-        :return: mean voyage speed
-        :rtype: float
-        """
-        spd = self.get_speed()
-
-        if len(spd) > 1:
-            amean = np.mean(spd[1:])
-        else:
-            amean = None
-
-        return amean
-
-    def calc_alternate_speeds(self):
-        """The speeds and courses can also be calculated using alternating reports."""
-        for i in range(0, len(self.reps)):
-            self.reps[i].setext("alt_speed", None)
-            self.reps[i].setext("alt_course", None)
-            self.reps[i].setext("alt_distance", None)
-            self.reps[i].setext("alt_time_diff", None)
-
-        if len(self.reps) > 2:
-            for i in range(1, len(self.reps) - 1):
-                shpspd, shpdis, shpdir, tdiff = self.reps[i + 1] - self.reps[i - 1]
-                self.reps[i].setext("alt_speed", shpspd)
-                self.reps[i].setext("alt_course", shpdir)
-                self.reps[i].setext("alt_distance", shpdis)
-                self.reps[i].setext("alt_time_diff", tdiff)
-
-    def find_saturated_runs(self, parameters):
-        """
-        Perform checks on persistence of 100% rh while going through the voyage.
-        While going through the voyage repeated strings of 100 %rh (AT == DPT) are noted.
-        If a string extends beyond 20 reports and two days/48 hrs in time then all values are set to
-        fail the repsat qc flag.
-        """
-        min_time_threshold = parameters["min_time_threshold"]
-        shortest_run = parameters["shortest_run"]
-
-        satcount = []
-
-        for i, rep in enumerate(self.reps):
-            self.reps[i].set_qc("DPT", "repsat", 0)
-
-            if rep.saturated():
-                satcount.append(i)
-
-            elif not (rep.saturated()) and len(satcount) > shortest_run:
-                shpspd, shpdis, shpdir, tdiff = (
-                    self.reps[satcount[len(satcount) - 1]] - self.reps[satcount[0]]
-                )
-
-                if tdiff >= min_time_threshold:
-                    for loc in satcount:
-                        self.reps[loc].set_qc("DPT", "repsat", 1)
-                    satcount = []
-                else:
-                    satcount = []
-
-            else:
-                satcount = []
-
-        if len(satcount) > shortest_run:
-            shpspd, shpdis, shpdir, tdiff = (
-                self.reps[satcount[len(satcount) - 1]] - self.reps[satcount[0]]
-            )
-            del shpspd
-            del shpdis
-            del shpdir
-            if tdiff >= min_time_threshold:
-                for loc in satcount:
-                    self.reps[loc].set_qc("DPT", "repsat", 1)
-
-        return
-
-    def find_multiple_rounded_values(self, parameters, intype="DPT"):
-        """
-        Find instances when more than "threshold" of the observations are
-        whole numbers and set the 'round' flag. Used in the humidity QC
-        where there are times when the values are rounded and this may
-        have caused a bias.
-
-        :param parameters: A dictionary with two entries 'threshold' Fraction of obs in a class`.Voyage` above which
-            rounded obs are flagged and 'min_count' the smallest number of observations to which this check can be applied
-        :param intype: variable name being checked 'DPT' is default
-        :type intype: string
-        """
-        assert intype in ["SST", "AT", "AT2", "DPT"]
-
-        min_count = parameters["min_count"]
-        threshold = parameters["threshold"]
-
-        assert 0.0 <= threshold <= 1.0
-
-        # initialise
-        for rep in self.reps:
-            rep.set_qc(intype, "round", 0)
-
-        valcount = {}
-        allcount = 0
-
-        for i, rep in enumerate(self.reps):
-            if rep.getvar(intype) is not None:
-                allcount += 1
-                if str(rep.getvar(intype)) in valcount:
-                    valcount[str(rep.getvar(intype))].append(i)
-                else:
-                    valcount[str(rep.getvar(intype))] = [i]
-
-        if allcount > min_count:
-            wholenums = 0
-            for key in valcount:
-                if float(key).is_integer():
-                    wholenums = wholenums + len(valcount[key])
-
-            if float(wholenums) / float(allcount) >= threshold:
-                for key in valcount:
-                    if float(key).is_integer():
-                        for i in valcount[key]:
-                            self.reps[i].set_qc(intype, "round", 1)
-
-        return
-
-    def find_repeated_values(self, parameters, intype="SST"):
-        """
-        Find cases where more than a given proportion of SSTs have the same value
-
-        :param parameters: a dictionary with two entries, 'threshold' the maximum fraction of observations that can
-            have a given value and 'min_count' the smallest sequence of observations that this check will be performed
-            on
-        :param intype: either 'SST' or 'MAT' to find repeated SSTs or MATs
-        :type intype: string
-
-        This method goes through a voyage and finds any cases where more than a threshold fraction of
-        the observations have the same SST or NMAT values or whatever.
-        """
-        assert intype in ["SST", "AT", "AT2", "DPT", "SLP"]
-
-        threshold = parameters["threshold"]
-        assert 0.0 <= threshold <= 1.0
-
-        min_count = parameters["min_count"]
-
-        # initialise
-        for rep in self.reps:
-            rep.set_qc(intype, "rep", 0)
-
-        valcount = {}
-        allcount = 0
-
-        for i, rep in enumerate(self.reps):
-            if rep.getvar(intype) is not None:
-                allcount += 1
-                if str(rep.getvar(intype)) in valcount:
-                    valcount[str(rep.getvar(intype))].append(i)
-                else:
-                    valcount[str(rep.getvar(intype))] = [i]
-
-        if allcount > min_count:
-            for key in valcount:
-                if float(len(valcount[key])) / float(allcount) > threshold:
-                    for i in valcount[key]:
-                        self.reps[i].set_qc(intype, "rep", 1)
-                else:
-                    for i in valcount[key]:
-                        self.reps[i].set_qc(intype, "rep", 0)
-
-        return
-
-    def predict_next_point(self, timediff):
-        """
-        The latitude and longitude of the next point are estimated based on
-        an extrapolation of the great circle drawn between the previous two
-        points
-
-        :param timediff: predict the latitude and longitude after this timediff has elapsed.
-        :type timediff: float
-        """
-        assert timediff >= 0
-        nreps = len(self.reps)
-
-        assert nreps > 0, "Need at least one report in the voyage to predict"
-
-        if nreps == 1:
-            return self.reps[0].lat(), self.reps[0].lon()
-
-        if abs(self.reps[nreps - 1].getvar("time_diff")) < 0.00001:
-            return (self.reps[nreps - 1].lat(), self.reps[nreps - 1].lon())
-
-        # take last-but-one and last point. Calculate a speed and
-        # great circle course from them.
-        course = self.reps[nreps - 1].getvar("course")
-        distance = self.reps[nreps - 1].getvar("speed") * (
-            self.reps[nreps - 1].getvar("time_diff") + timediff
-        )
-
-        lat1 = self.reps[nreps - 2].lat()
-        lon1 = self.reps[nreps - 2].lon()
-
-        lat, lon = sph.lat_lon_from_course_and_distance(lat1, lon1, course, distance)
-
-        return lat, lon
-
-    def distr1(self):
-        """
-        calculate what the distance is between the projected position (based on the reported
-        speed and heading at the current and previous time steps) and the actual position. The
-        observations are taken in time order.
-
-        :return: list of distances from estimated positions
-        :rtype: list of floats
-
-        This takes the speed and direction reported by the ship and projects it forwards half a
-        time step, it then projects it forwards another half time step using the speed and
-        direction for the next report, to which the projected location
-        is then compared. The distances between the projected and actual locations is returned
-        """
-        km_to_nm = 0.539957
-
-        nobs = len(self)
-
-        distance_from_est_location = [None]
-
-        for i in range(1, nobs):
-            if (
-                self.getvar(i, "vsi") is not None
-                and self.getvar(i - 1, "vsi") is not None
-                and self.getvar(i, "dsi") is not None
-                and self.getvar(i - 1, "dsi") is not None
-                and self.getvar(i, "time_diff") is not None
-            ):
-                # get increment from initial position
-                lat1, lon1 = tc.increment_position(
-                    self.getvar(i - 1, "LAT"),
-                    self.getvar(i - 1, "LON"),
-                    self.getvar(i - 1, "vsi") / km_to_nm,
-                    self.getvar(i - 1, "dsi"),
-                    self.getvar(i, "time_diff"),
-                )
-
-                lat2, lon2 = tc.increment_position(
-                    self.getvar(i, "LAT"),
-                    self.getvar(i, "LON"),
-                    self.getvar(i, "vsi") / km_to_nm,
-                    self.getvar(i, "dsi"),
-                    self.getvar(i, "time_diff"),
-                )
-                # apply increments to the lat and lon at i-1
-                alatx = self.getvar(i - 1, "LAT") + lat1 + lat2
-                alonx = self.getvar(i - 1, "LON") + lon1 + lon2
-
-                # calculate distance between calculated position and the second reported position
-                discrepancy = sph.sphere_distance(
-                    self.getvar(i, "LAT"), self.getvar(i, "LON"), alatx, alonx
-                )
-
-                distance_from_est_location.append(discrepancy)
-
-            else:
-                # in the absence of reported speed and direction set to None
-                distance_from_est_location.append(None)
-
-        return distance_from_est_location
-
-    def distr2(self):
-        """
-        calculate what the
-        distance is between the projected position (based on the reported speed and
-        heading at the current and
-        previous time steps) and the actual position. The calculation proceeds from the
-        final, later observation to the
-        first (in contrast to distr1 which runs in time order)
-
-        :return: list of distances from estimated positions
-        :rtype: list of floats
-
-        This takes the speed and direction reported by the ship and projects it forwards half a time step, it then
-        projects it forwards another half time step using the speed and direction for the next report, to which the
-        projected location is then compared. The distances between the projected and actual locations is returned
-        """
-        km_to_nm = 0.539957
-
-        nobs = len(self)
-
-        distance_from_est_location = [None]
-
-        for i in range(nobs - 1, 0, -1):
-            if (
-                self.getvar(i, "vsi") is not None
-                and self.getvar(i - 1, "vsi") is not None
-                and self.getvar(i, "dsi") is not None
-                and self.getvar(i - 1, "dsi") is not None
-                and self.getvar(i, "time_diff") is not None
-            ):
-                # get increment from initial position - backwards in time
-                # means reversing the direction by 180 degrees
-                lat1, lon1 = tc.increment_position(
-                    self.getvar(i, "LAT"),
-                    self.getvar(i, "LON"),
-                    self.getvar(i, "vsi") / km_to_nm,
-                    self.getvar(i, "dsi") - 180.0,
-                    self.getvar(i, "time_diff"),
-                )
-
-                lat2, lon2 = tc.increment_position(
-                    self.getvar(i - 1, "LAT"),
-                    self.getvar(i - 1, "LON"),
-                    self.getvar(i - 1, "vsi") / km_to_nm,
-                    self.getvar(i - 1, "dsi") - 180.0,
-                    self.getvar(i, "time_diff"),
-                )
-
-                # apply increments to the lat and lon at i-1
-                alatx = self.getvar(i, "LAT") + lat1 + lat2
-                alonx = self.getvar(i, "LON") + lon1 + lon2
-
-                # calculate distance between calculated position and the second reported position
-                discrepancy = sph.sphere_distance(
-                    self.getvar(i - 1, "LAT"), self.getvar(i - 1, "LON"), alatx, alonx
-                )
-                distance_from_est_location.append(discrepancy)
-
-            else:
-                # in the absence of reported speed and direction set to None
-                distance_from_est_location.append(None)
-
-        # that fancy bit at the end reverses the array
-        return distance_from_est_location[::-1]
-
-    def midpt(self):
-        """
-        interpolate between alternate reports and compare the
-        interpolated location to the actual location. e.g. take difference between
-        reports 2 and 4 and interpolate to get an estimate for the position at the time
-        of report 3. Then compare the estimated and actual positions at the time of
-        report 3.
-
-        :return: list of distances from estimated positions in km
-        :rtype: list of floats
-
-        The calculation linearly interpolates the latitudes and longitudes (allowing for
-        wrapping around the dateline and so on).
-        """
-        nobs = len(self)
-
-        midpoint_discrepancies = [None]
-
-        for i in range(1, nobs - 1):
-            t0 = self.getvar(i, "time_diff")
-            t1 = self.getvar(i + 1, "time_diff")
-
-            if t0 is not None and t1 is not None:
-                if t0 + t1 != 0:
-                    fraction_of_time_diff = t0 / (t0 + t1)
-                else:
-                    fraction_of_time_diff = 0.0
-            else:
-                fraction_of_time_diff = 0.0
-
-            if fraction_of_time_diff > 1.0:
-                print(fraction_of_time_diff, t0, t1)
-
-            estimated_lat_at_midpt, estimated_lon_at_midpt = sph.intermediate_point(
-                self.getvar(i - 1, "LAT"),
-                self.getvar(i - 1, "LON"),
-                self.getvar(i + 1, "LAT"),
-                self.getvar(i + 1, "LON"),
-                fraction_of_time_diff,
-            )
-
-            discrepancy = sph.sphere_distance(
-                self.getvar(i, "LAT"),
-                self.getvar(i, "LON"),
-                estimated_lat_at_midpt,
-                estimated_lon_at_midpt,
-            )
-
-            midpoint_discrepancies.append(discrepancy)
-
-        midpoint_discrepancies.append(None)
-
-        return midpoint_discrepancies
-
-    def iquam_track_check(self, parameters):
-        """
-        Perform the IQUAM track check as detailed in Xu and Ignatov 2013
-
-        The track check calculates speeds between pairs of observations and
-        counts how many exceed a threshold speed. The ob with the most
-        violations of this limit is flagged as bad and removed from the
-        calculation. Then the next worst is found and removed until no
-        violatios remain.
-        """
-        buoy_speed_limit = parameters["buoy_speed_limit"]  # 15.0 #km/h
-        ship_speed_limit = parameters["ship_speed_limit"]  # 60.0 #km/h
-
-        delta_d = parameters["delta_d"]  # 1.11 #0.1 degrees of latitude
-        delta_t = parameters["delta_t"]  # 0.01 #one hundredth of an hour
-
-        n_neighbours = parameters["number_of_neighbours"]
-
-        numobs = len(self)
-
-        if numobs == 0:
-            return
-
-        if ii.id_is_generic(self.getvar(0, "ID"), self.getvar(0, "YR")):
-            for i in range(0, numobs):
-                self.set_qc(i, "POS", "iquam_track", 0)
-            return
-
-        if self.getvar(0, "PT") in [6, 7]:
-            speed_limit = buoy_speed_limit
-        else:
-            speed_limit = ship_speed_limit
-
-        speed_violations = []
-        count_speed_violations = []
-
-        for t1 in range(0, numobs):
-            self.set_qc(t1, "POS", "iquam_track", 0)
-
-            violations_for_this_report = []
-            count_violations_this_report = 0.0
-
-            lo = max(0, t1 - n_neighbours)
-            hi = min(numobs, t1 + n_neighbours + 1)
-
-            for t2 in range(lo, hi):
-                speed, distance, direction, time_diff = self.reps[t2] - self.reps[t1]
-                del speed
-                del direction
-
-                iquam_condition = max([abs(distance) - delta_d, 0.0]) / (
-                    abs(time_diff) + delta_t
-                )
-
-                if iquam_condition > speed_limit:
-                    violations_for_this_report.append(t2)
-                    count_violations_this_report += 1.0
-
-            speed_violations.append(violations_for_this_report)
-            count_speed_violations.append(count_violations_this_report)
-
-        count = 0
-        while np.sum(count_speed_violations) > 0.0:
-            most_fails = np.argmax(count_speed_violations)
-            self.set_qc(most_fails, "POS", "iquam_track", 1)
-
-            for index in speed_violations[most_fails]:
-                if most_fails in speed_violations[index]:
-                    speed_violations[index].remove(most_fails)
-                    count_speed_violations[index] -= 1.0
-
-            count_speed_violations[most_fails] = 0
-            count += 1
-
-        return
-
-    def track_check(self, parameters):
-        """
-        Perform one pass of the track check
-
-        This is an implementation of the MDS track check code
-        which was originally written in the 1990s. I don't know why this piece of
-        historic trivia so exercises my mind, but it does: the 1990s! I wish my code
-        would last so long.
-        """
-        max_direction_change = parameters["max_direction_change"]
-        max_speed_change = parameters["max_speed_change"]
-        max_absolute_speed = parameters["max_absolute_speed"]
-        max_midpoint_discrepancy = parameters["max_midpoint_discrepancy"]
-
-        km_to_nm = 0.539957
-        nobs = len(self)
-
-        # no obs in, no qc outcomes out
-        if nobs == 0:
-            return
-
-        # Generic ids and buoys get a free pass on the track check
-        if (
-            ii.id_is_generic(self.getvar(0, "ID"), self.getvar(0, "YR"))
-            or self.getvar(0, "PT") == 6
-            or self.getvar(0, "PT") == 7
-        ):
-            nobs = len(self)
-            for i in range(0, nobs):
-                self.set_qc(i, "POS", "trk", 0)
-                self.set_qc(i, "POS", "few", 0)
-            return
-
-        # fewer than three obs - set the fewsome flag
-        # deck 720 gets a pass prior to 1891 see
-        # Carella, Kent, Berry 2015 Appendix A3
-        if nobs < 3:
-            if self.getvar(0, "DCK") == 720 and self.getvar(0, "YR") < 1891:
-                nobs = len(self)
-                for i in range(0, nobs):
-                    self.set_qc(i, "POS", "trk", 0)
-                    self.set_qc(i, "POS", "few", 0)
-                return
-            else:
-                nobs = len(self)
-                for i in range(0, nobs):
-                    self.set_qc(i, "POS", "trk", 0)
-                    self.set_qc(i, "POS", "few", 1)
-                return
-
-        # work out speeds and distances between alternating points
-        self.calc_alternate_speeds()
-        # what are the mean and mode speeds?
-        modal_speed = tc.modesp(self.get_speed())
-        # set speed limits based on modal speed
-        amax, amaxx, amin = tc.set_speed_limits(modal_speed)
-        del amaxx
-        del amin
-        # compare reported speeds and positions if we have them
-        forward_diff_from_estimated = self.distr1()
-        reverse_diff_from_estimated = self.distr2()
-        try:
-            midpoint_diff_from_estimated = self.midpt()
-        except Exception:
-            print(self.getvar(0, "ID"))
-            assert False
-
-        # do QC
-        self.set_qc(0, "POS", "trk", 0)
-        self.set_qc(0, "POS", "few", 0)
-
-        for i in range(1, nobs - 1):
-            thisqc_a = 0
-            thisqc_b = 0
-
-            # together these cover the speeds calculate from point i
-            if (
-                self.getvar(i, "speed") is not None
-                and self.getvar(i, "speed") > amax
-                and self.getvar(i - 1, "alt_speed") is not None
-                and self.getvar(i - 1, "alt_speed") > amax
-            ):
-                thisqc_a += 1.00
-            elif (
-                self.getvar(i + 1, "speed") is not None
-                and self.getvar(i + 1, "speed") > amax
-                and self.getvar(i + 1, "alt_speed") is not None
-                and self.getvar(i + 1, "alt_speed") > amax
-            ):
-                thisqc_a += 2.00
-            elif (
-                self.getvar(i, "speed") is not None
-                and self.getvar(i, "speed") > amax
-                and self.getvar(i + 1, "speed") is not None
-                and self.getvar(i + 1, "speed") > amax
-            ):
-                thisqc_a += 3.00
-
-                # Quality-control by examining the distance
-            # between the calculated and reported second position.
-            thisqc_b += tc.check_distance_from_estimate(
-                self.getvar(i, "vsi"),
-                self.getvar(i - 1, "vsi"),
-                self.getvar(i, "time_diff"),
-                forward_diff_from_estimated[i],
-                reverse_diff_from_estimated[i],
-            )
-            # Check for continuity of direction
-            thisqc_b += tc.direction_continuity(
-                self.getvar(i, "dsi"),
-                self.getvar(i - 1, "dsi"),
-                self.getvar(i, "course"),
-                max_direction_change,
-            )
-            # Check for continuity of speed.
-            thisqc_b += tc.speed_continuity(
-                self.getvar(i, "vsi"),
-                self.getvar(i - 1, "vsi"),
-                self.getvar(i, "speed"),
-                max_speed_change,
-            )
-
-            # check for speeds in excess of 40.00 knots
-            if self.getvar(i, "speed") > max_absolute_speed / km_to_nm:
-                thisqc_b += 10.0
-
-            # make the final decision
-            if (
-                midpoint_diff_from_estimated[i] > max_midpoint_discrepancy / km_to_nm
-                and thisqc_a > 0
-                and thisqc_b > 0
-            ):
-                self.set_qc(i, "POS", "trk", 1)
-                self.set_qc(i, "POS", "few", 0)
-            else:
-                self.set_qc(i, "POS", "trk", 0)
-                self.set_qc(i, "POS", "few", 0)
-
-        self.set_qc(nobs - 1, "POS", "trk", 0)
-        self.set_qc(nobs - 1, "POS", "few", 0)
-
-    def spike_check(self, parameters, intype="SST"):
-        """
-        Perform IQUAM like spike check on the class`.Voyage`.
-
-        :param parameters: Parameter dictionary containing entries for max_gradient_space, max_gradient_time,
-            ship_delta_t, buoy_delta_t and number_of_neighbours.
-        :param intype: Variable to spike check (currently limited to SST)
-        :type parameters: dictionary
-        :type intype: string
-        """
-        numobs = len(self)
-
-        if numobs == 0:
-            return
-
-        max_gradient_space = parameters["max_gradient_space"]  # K/km
-        max_gradient_time = parameters["max_gradient_time"]  # K/hr
-
-        ship_delta_t = parameters["ship_delta_t"]  # K
-        buoy_delta_t = parameters["buoy_delta_t"]  # K
-
-        n_neighbours = parameters["number_of_neighbours"]
-
-        if self.getvar(0, "PT") in [6, 7]:
-            delta_t = buoy_delta_t
-        else:
-            delta_t = ship_delta_t
-
-        gradient_violations = []
-        count_gradient_violations = []
-
-        for t1 in range(0, numobs):
-            self.set_qc(t1, intype, "spike", 0)
-
-            violations_for_this_report = []
-            count_violations_this_report = 0.0
-
-            lo = max(0, t1 - n_neighbours)
-            hi = min(numobs, t1 + n_neighbours + 1)
-
-            for t2 in range(lo, hi):
-                if (
-                    self.getvar(t2, intype) is not None
-                    and self.getvar(t1, intype) is not None
-                ):
-                    speed, distance, direction, time_diff = (
-                        self.reps[t2] - self.reps[t1]
-                    )
-                    del speed
-                    del direction
-                    val_change = abs(self.getvar(t2, intype) - self.getvar(t1, intype))
-
-                    iquam_condition = max(
-                        [
-                            delta_t,
-                            abs(distance) * max_gradient_space,
-                            abs(time_diff) * max_gradient_time,
-                        ]
-                    )
-
-                    if val_change > iquam_condition:
-                        violations_for_this_report.append(t2)
-                        count_violations_this_report += 1.0
-
-            gradient_violations.append(violations_for_this_report)
-            count_gradient_violations.append(count_violations_this_report)
-
-        count = 0
-        while np.sum(count_gradient_violations) > 0.0:
-            most_fails = np.argmax(count_gradient_violations)
-            self.set_qc(most_fails, intype, "spike", 1)
-
-            for index in gradient_violations[most_fails]:
-                if most_fails in gradient_violations[index]:
-                    gradient_violations[index].remove(most_fails)
-                    count_gradient_violations[index] -= 1.0
-
-            count_gradient_violations[most_fails] = 0
-            count += 1
-
-        return
-
-    def buoy_aground_check(self, parameters, sort=True):
-        """
-        Perform drifting buoy tracking qc aground check on a class`.Voyage`.
-
-        :param parameters: Parameter dictionary containing entries for smooth_win, min_win_period and max_win_period.
-        :param sort: True to sort voyage reports in time before QC
-        :type parameters: dictionary
-        :type sort: boolean
-        """
-        numobs = len(self)
-        if numobs == 0:
-            print("no obs for qc, skipping aground check")
-            return
-        if self.getvar(0, "PT") != 7:
-            print("voyage is not a drifter, skipping aground check")
-            return
-        if sort:
-            self.sort()
-        try:
-            tqc.do_aground_check(
-                self.reps,
-                parameters["smooth_win"],
-                parameters["min_win_period"],
-                parameters["max_win_period"],
-            )
-        except AssertionError as error:
-            raise AssertionError("buoy aground check failed to run: " + str(error))
-        return
-
-    def new_buoy_aground_check(self, parameters, sort=True):
-        """
-        Perform drifting buoy tracking qc aground check on a class`.Voyage`.
-
-        :param parameters: Parameter dictionary containing entries for smooth_win and min_win_period.
-        :param sort: True to sort voyage reports in time before QC
-        :type parameters: dictionary
-        :type sort: boolean
-        """
-        numobs = len(self)
-        if numobs == 0:
-            print("no obs for qc, skipping aground check")
-            return
-        if self.getvar(0, "PT") != 7:
-            print("voyage is not a drifter, skipping aground check")
-            return
-        if sort:
-            self.sort()
-        try:
-            tqc.do_new_aground_check(
-                self.reps, parameters["smooth_win"], parameters["min_win_period"]
-            )
-        except AssertionError as error:
-            raise AssertionError("buoy aground check failed to run: " + str(error))
-        return
-
-    def buoy_speed_check(self, parameters, sort=True):
-        """Perform drifting buoy tracking qc speed check on a class`.Voyage`.
-
-        :param parameters: Parameter dictionary containing entries for speed_limit, min_win_period and max_win_period.
-        :param sort: True to sort voyage reports in time before QC
-        :type parameters: dictionary
-        :type sort: boolean
-        """
-        numobs = len(self)
-        if numobs == 0:
-            print("no obs for qc, skipping speed check")
-            return
-        if self.getvar(0, "PT") != 7:
-            print("voyage is not a drifter, skipping speed check")
-            return
-        if sort:
-            self.sort()
-        try:
-            tqc.do_speed_check(
-                self.reps,
-                parameters["speed_limit"],
-                parameters["min_win_period"],
-                parameters["max_win_period"],
-            )
-        except AssertionError as error:
-            raise AssertionError("buoy speed check failed to run: " + str(error))
-        return
-
-    def new_buoy_speed_check(self, iquam_parameters, parameters, sort=True):
-        """Perform drifting buoy tracking qc speed check on a class`.Voyage`.
-
-        :param iquam_parameters: Parameter dictionary for Voyage.iquam_track_check() function.
-        :param parameters: Parameter dictionary containing entries for speed_limit and min_win_period.
-        :param sort: True to sort voyage reports in time before QC
-        :type iquam_parameters: dictionary
-        :type parameters: dictionary
-        :type sort: boolean
-        """
-        numobs = len(self)
-        if numobs == 0:
-            print("no obs for qc, skipping speed check")
-            return
-        if self.getvar(0, "PT") != 7:
-            print("voyage is not a drifter, skipping speed check")
-            return
-        if sort:
-            self.sort()
-        try:
-            tqc.do_new_speed_check(
-                self.reps,
-                iquam_parameters,
-                parameters["speed_limit"],
-                parameters["min_win_period"],
-            )
-        except AssertionError as error:
-            raise AssertionError("buoy speed check failed to run: " + str(error))
-        return
-
-    def buoy_tail_check(self, parameters, sort=True):
-        """Perform drifting buoy tracking qc tail check on a class`.Voyage`.
-
-        :param parameters: Parameter dictionary containing entries for long_win_len, long_err_std_n, short_win_len,
-                           short_err_std_n, short_win_n_bad, drift_inter, drif_intra and background_err_lim.
-        :param sort: True to sort voyage reports in time before QC
-        :type parameters: dictionary
-        :type sort: boolean
-        """
-        numobs = len(self)
-        if numobs == 0:
-            print("no obs for qc, skipping tail check")
-            return
-        if self.getvar(0, "PT") != 7:
-            print("voyage is not a drifter, skipping tail check")
-            return
-        if sort:
-            self.sort()
-        try:
-            tqc.do_sst_tail_check(
-                self.reps,
-                parameters["long_win_len"],
-                parameters["long_err_std_n"],
-                parameters["short_win_len"],
-                parameters["short_err_std_n"],
-                parameters["short_win_n_bad"],
-                parameters["drift_inter"],
-                parameters["drif_intra"],
-                parameters["background_err_lim"],
-            )
-        except AssertionError as error:
-            raise AssertionError("buoy tail check failed to run: " + str(error))
-        return
-
-    def buoy_bias_noise_check(self, parameters, sort=True):
-        """Perform check for biased or noisy drifting buoys on a class`.Voyage`.
-
-        :param parameters: Parameter dictionary containing entries for n_eval, bias_lim, drif_intra, drif_inter,
-                           err_std_n, n_bad and background_err_lim.
-        :param sort: True to sort voyage reports in time before QC
-        :type parameters: dictionary
-        :type sort: boolean
-        """
-        numobs = len(self)
-        if numobs == 0:
-            print("no obs for qc, skipping bias-noise check")
-            return
-        if self.getvar(0, "PT") != 7:
-            print("voyage is not a drifter, skipping bias-noise check")
-            return
-        if sort:
-            self.sort()
-        try:
-            tqc.do_sst_biased_noisy_check(
-                self.reps,
-                parameters["n_eval"],
-                parameters["bias_lim"],
-                parameters["drif_intra"],
-                parameters["drif_inter"],
-                parameters["err_std_n"],
-                parameters["n_bad"],
-                parameters["background_err_lim"],
-            )
-        except AssertionError as error:
-            raise AssertionError("buoy bias-noise check failed to run: " + str(error))
-        return
-
-    def write_qc(self, runid, icoads_dir, year, month, allvarnames):
-        """Write out QC flags for specified variable names from the contents of the class`.Deck`."""
-        count_write = 0
-        syr = str(year)
-        smn = f"{month:02}"
-        for var in allvarnames:
-            outfilename = (
-                var
-                + "_qc_"
-                + syr
-                + smn
-                + "_"
-                + self.reps[0].getvar("ID")
-                + "_"
-                + runid
-                + ".csv"
-            )
-            outfile = open(icoads_dir + "/" + outfilename, "w")
-            outfile.write(
-                self.reps[0].print_qc_block(var, allvarnames[var], header=True)
-            )
-            count_write = 0
-            for rep in self.reps:
-                if rep.getvar("YR") == year and rep.getvar("MO") == month:
-                    outfile.write(
-                        rep.print_qc_block(var, allvarnames[var], header=False)
-                    )
-                    count_write += 1
-            outfile.close()
-
-        print(f"wrote out {count_write} obs")
-        return
-
-    def write_tracking_output(self, runid, icoads_dir, year2, month2):
-        """Write out the contents of the class`.Voyage` including variables and QC flags and tracking QC flags all in one file.
-
-        :param runid: a general name for this run to be added to the filename
-        :param icoads_dir: directory into which the outputs get written
-        :param year2: year of last observation in the voyage
-        :param month2: month to last observation in the voyage
-        :return: None
-        """
-        syr = str(year2)
-        smn = f"{month2:02d}"
-
-        safeid = safe_filename(self.reps[0].getvar("ID"))
-
-        outfilename = "Tracking_" + syr + smn + "_" + safeid + "_" + runid + ".csv"
-        outfile = open(icoads_dir + "/" + outfilename, "w")
-
-        varnames = [["ID"], ["LON"], ["LAT"], ["YR"], ["MO"], ["DY"], ["HR"]]
-        varnames2 = [["SST"], ["OSTIA"], ["BGVAR"], ["ICE"]]
-
-        qc_block1 = [
-            "day",
-            "isship",
-            "trk",
-            "date",
-            "time",
-            "pos",
-            "blklst",
-            "isbuoy",
-            "iquam_track",
-            "isdrifter",
-        ]  # POS
-        qc_block2 = [
-            "bud",
-            "clim",
-            "nonorm",
-            "freez",
-            "noval",
-            "nbud",
-            "bbud",
-            "rep",
-            "spike",
-            "hardlimit",
-        ]  # SST
-        qc_block3 = ["drf_agr", "drf_spd"]  # tracking positional QC
-        qc_block4 = [
-            "drf_tail1",
-            "drf_tail2",
-            "drf_bias",
-            "drf_noise",
-            "drf_short",
-        ]  # tracking other QC
-
-        # UID, ID, LON, LAT, YR, MO, DY, HR, MDS QC flags, track QC flags, SST, OSTIA-SST, OSTIA-BGVAR, OSTIA-ICE.
-        header1 = self.reps[0].print_variable_block(varnames, header=True)
-        header2 = self.reps[0].print_qc_block(
-            "POS", qc_block1, header=True, printuid=False
-        )
-        header3 = self.reps[0].print_qc_block(
-            "SST", qc_block2, header=True, printuid=False
-        )
-        header4 = self.reps[0].print_qc_block(
-            "POS", qc_block3, header=True, printuid=False
-        )
-        header5 = self.reps[0].print_qc_block(
-            "SST", qc_block4, header=True, printuid=False
-        )
-        header6 = self.reps[0].print_variable_block(
-            varnames2, header=True, printuid=False
-        )
-
-        outfile.write(
-            header1.rstrip()
-            + ","
-            + header2.rstrip()
-            + ","
-            + header3.rstrip()
-            + ","
-            + header4.rstrip()
-            + ","
-            + header5.rstrip()
-            + ","
-            + header6
-        )
-
-        for rep in self.reps:
-            vars1 = rep.print_variable_block(varnames)
-            vars2 = rep.print_qc_block("POS", qc_block1, printuid=False)
-            vars3 = rep.print_qc_block("SST", qc_block2, printuid=False)
-            vars4 = rep.print_qc_block("POS", qc_block3, printuid=False)
-            vars5 = rep.print_qc_block("SST", qc_block4, printuid=False)
-            vars6 = rep.print_variable_block(varnames2, printuid=False)
-
-            outfile.write(
-                vars1.rstrip()
-                + ","
-                + vars2.rstrip()
-                + ","
-                + vars3.rstrip()
-                + ","
-                + vars4.rstrip()
-                + ","
-                + vars5.rstrip()
-                + ","
-                + vars6
-            )
-
-        outfile.close()
-
-    def write_output(self, runid, icoads_dir, year, month):
-        """Write out the contents of the class`.Voyage`."""
-        count_write = 0
-        syr = str(year)
-        smn = f"{month:02}"
-
-        safeid = safe_filename(self.reps[0].getvar("ID"))
-
-        outfilename = "Variables_" + syr + smn + "_" + safeid + "_" + runid + ".csv"
-        outfile = open(icoads_dir + "/" + outfilename, "w")
-        varnames = [
-            ["ID"],
-            ["YR"],
-            ["MO"],
-            ["DY"],
-            ["HR"],
-            ["LAT"],
-            ["LON"],
-            ["AT"],
-            ["AT", "anom"],
-            ["SST"],
-            ["SST", "anom"],
-            ["DPT"],
-            ["DPT", "anom"],
-            ["SLP"],
-            ["SLP", "anom"],
-            ["OSTIA"],
-            ["ICE"],
-            ["BGVAR"],
-        ]
-        outfile.write(self.reps[0].print_variable_block(varnames, header=True))
-        for rep in self.reps:
-            if rep.getvar("YR") == year and rep.getvar("MO") == month:
-                outfile.write(rep.print_variable_block(varnames))
-                count_write += 1
-        outfile.close()
-
-        # write out base QC
-        allvarnames = {
-            "POS": [
-                "day",
-                "isship",
-                "trk",
-                "date",
-                "time",
-                "pos",
-                "blklst",
-                "isbuoy",
-                "iquam_track",
-                "isdrifter",
-            ],
-            "SST": [
-                "bud",
-                "clim",
-                "nonorm",
-                "freez",
-                "noval",
-                "nbud",
-                "bbud",
-                "rep",
-                "spike",
-                "hardlimit",
-            ],
-        }
-
-        self.write_qc(runid, icoads_dir, year, month, allvarnames)
-
-        print("wrote out ", count_write, " obs for", self.reps[0].getvar("ID"))
-
-        return
-
-
-class Np_Super_Ob:
-    """Class for gridding data in buddy check, based on numpy arrays."""
-
-    def __init__(self):
-        self.grid = np.zeros((360, 180, 73))
-        self.buddy_mean = np.zeros((360, 180, 73))
-        self.buddy_stdev = np.zeros((360, 180, 73))
-        self.nobs = np.zeros((360, 180, 73))
-
-    def add_rep(self, lat, lon, year, month, day, anom):
-        """Add an anomaly to the grid from specified lat lon and date."""
-        xindex = mds_lon_to_xindex(lon)
-        yindex = mds_lat_to_yindex(lat)
-        pindex = which_pentad(month, day) - 1
-
-        assert 0 <= xindex < 360, "bad lon" + str(lon)
-        assert 0 <= yindex < 180, "bad lat" + str(lat)
-        assert 0 <= pindex < 73, "bad pentad" + str(month) + str(day)
-
-        if anom is not None:
-            self.grid[xindex][yindex][pindex] += anom
-            self.nobs[xindex][yindex][pindex] += 1
-
-    def take_average(self):
-        """Take the average of a grid."""
-        nonmiss = np.nonzero(self.nobs)
-        self.grid[nonmiss] = self.grid[nonmiss] / self.nobs[nonmiss]
-
-    def get_neighbour_anomalies(self, search_radius, xindex, yindex, pindex):
-        """
-        Search within a specified search radius of the given point and extract
-        the neighbours for buddy check
-
-        :param search_radius: three element array search radius in which to look lon, lat, time
-        :param xindex: the xindex of the gridcell to start from
-        :param yindex: the yindex of the gridcell to start from
-        :param pindex: the pindex of the gridcell to start from
-        :return: anomalies and numbers of observations in two lists
-        :rtype: list of floats
-        """
-        assert len(search_radius) == 3, str(len(search_radius))
-
-        radcon = 3.1415928 / 180.0
-
-        latitude_approx = 89.5 - yindex
-
-        xspan = search_radius[0]
-        full_xspan = int(xspan / math.cos(latitude_approx * radcon))
-        yspan = search_radius[1]
-        pspan = search_radius[2]
-
-        temp_anom = []
-        temp_nobs = []
-
-        for xpt in range(-1 * full_xspan, full_xspan + 1):
-            for ypt in range(-1 * yspan, yspan + 1):
-                for ppt in range(-1 * pspan, pspan + 1):
-                    if xpt == 0 and ypt == 0 and ppt == 0:
-                        continue
-
-                    thisxx = (xindex + xpt) % 360
-                    thisyy = (yindex + ypt) % 180
-                    thispp = (pindex + ppt) % 73
-
-                    if self.nobs[thisxx][thisyy][thispp] != 0:
-                        temp_anom.append(self.grid[thisxx][thisyy][thispp])
-                        temp_nobs.append(self.nobs[thisxx][thisyy][thispp])
-
-        return temp_anom, temp_nobs
-
-    def get_buddy_limits_with_parameters(
-        self, pentad_stdev, limits, number_of_obs_thresholds, multipliers
-    ):
-        """Get buddy limits with parameters."""
-        nonmiss = np.nonzero(self.nobs)
-        for i in range(len(nonmiss[0])):
-            xindex = nonmiss[0][i]
-            yindex = nonmiss[1][i]
-            pindex = nonmiss[2][i]
-            m, d = pentad_to_month_day(pindex + 1)
-
-            stdev = pentad_stdev.get_value_mds_style(
-                89.5 - yindex, -179.5 + xindex, m, d
-            )
-
-            if stdev is None or stdev < 0.0:
-                stdev = 1.0
-
-            match_not_found = True
-
-            for j, limit in enumerate(limits):
-                temp_anom, temp_nobs = self.get_neighbour_anomalies(
-                    limits[j], xindex, yindex, pindex
-                )
-
-                if len(temp_anom) > 0 and match_not_found:
-                    self.buddy_mean[xindex][yindex][pindex] = np.mean(temp_anom)
-                    total_nobs = np.sum(temp_nobs)
-
-                    self.buddy_stdev[xindex][yindex][pindex] = (
-                        get_threshold_multiplier(
-                            total_nobs, number_of_obs_thresholds[j], multipliers[j]
-                        )
-                        * stdev
-                    )
-
-                    match_not_found = False
-
-            if match_not_found:
-                self.buddy_mean[xindex][yindex][pindex] = 0.0
-                self.buddy_stdev[xindex][yindex][pindex] = 500.0
-
-        return
-
-    def get_buddy_limits(self, pentad_stdev):
-        """Get buddy limits for old style buddy check."""
-        nonmiss = np.nonzero(self.nobs)
-        for i in range(len(nonmiss[0])):
-            xindex = nonmiss[0][i]
-            yindex = nonmiss[1][i]
-            pindex = nonmiss[2][i]
-            month, day = qc.pentad_to_month_day(pindex + 1)
-
-            # bug noted here single field getsst but multiple fields passed
-            stdev = pentad_stdev.get_value_mds_style(
-                89.5 - yindex, -179.5 + xindex, month, day
-            )
-
-            if stdev is None or stdev < 0.0:
-                stdev = 1.0
-
-            match_not_found = True
-
-            # if there is neighbour in that range then calculate a mean
-            if match_not_found:
-                temp_anom, temp_nobs = self.get_neighbour_anomalies(
-                    [1, 1, 2], xindex, yindex, pindex
-                )
-
-                if len(temp_anom) > 0:
-                    self.buddy_mean[xindex][yindex][pindex] = np.mean(temp_anom)
-                    total_nobs = np.sum(temp_nobs)
-
-                    self.buddy_stdev[xindex][yindex][pindex] = (
-                        get_threshold_multiplier(
-                            total_nobs, [0, 5, 15, 100], [4.0, 3.5, 3.0, 2.5]
-                        )
-                        * stdev
-                    )
-
-                    match_not_found = False
-                    assert total_nobs != 0, "total number of obs is zero"
-
-            # otherwise move out further in space and time to 2 degrees and 2 pentads
-            if match_not_found:
-                temp_anom, temp_nobs = self.get_neighbour_anomalies(
-                    [2, 2, 2], xindex, yindex, pindex
-                )
-
-                if len(temp_anom) > 0:
-                    self.buddy_mean[xindex][yindex][pindex] = np.mean(temp_anom)
-                    total_nobs = np.sum(temp_nobs)
-
-                    self.buddy_stdev[xindex][yindex][pindex] = (
-                        get_threshold_multiplier(total_nobs, [0], [4.0]) * stdev
-                    )
-
-                    match_not_found = False
-                    assert total_nobs != 0, "total number of obs is zero"
-
-            # otherwise move out further in space and time to 2 degrees and 2 pentads
-            if match_not_found:
-                temp_anom, temp_nobs = self.get_neighbour_anomalies(
-                    [1, 1, 4], xindex, yindex, pindex
-                )
-
-                if len(temp_anom) > 0:
-                    self.buddy_mean[xindex][yindex][pindex] = np.mean(temp_anom)
-                    total_nobs = np.sum(temp_nobs)
-
-                    self.buddy_stdev[xindex][yindex][pindex] = (
-                        get_threshold_multiplier(
-                            total_nobs, [0, 5, 15, 100], [4.0, 3.5, 3.0, 2.5]
-                        )
-                        * stdev
-                    )
-
-                    match_not_found = False
-                    assert total_nobs != 0, "total number of obs is zero"
-
-            # final step out is to 2 degrees and 4 pentads
-            if match_not_found:
-                temp_anom, temp_nobs = self.get_neighbour_anomalies(
-                    [2, 2, 4], xindex, yindex, pindex
-                )
-
-                if len(temp_anom) > 0:
-                    self.buddy_mean[xindex][yindex][pindex] = np.mean(temp_anom)
-                    total_nobs = np.sum(temp_nobs)
-
-                    self.buddy_stdev[xindex][yindex][pindex] = (
-                        get_threshold_multiplier(total_nobs, [0], [4.0]) * stdev
-                    )
-
-                    match_not_found = False
-                    assert total_nobs != 0, "total number of obs is zero"
-
-            # if there are no neighbours then any observation will get a pass
-            if match_not_found:
-                self.buddy_mean[xindex][yindex][pindex] = 0.0
-                self.buddy_stdev[xindex][yindex][pindex] = 500.0
-
-        return
-
-    def get_new_buddy_limits(
-        self, stdev1, stdev2, stdev3, limits=[2, 2, 4], sigma_m=1.0, noise_scaling=3.0
-    ):
-        """Get buddy limits for new bayesian buddy check.
-
-        :param stdev1: Field of standard deviations representing standard deviation of difference between target
-            gridcell and complete neighbour average (grid area to neighbourhood difference)
-        :param stdev2: Field of standard deviations representing standard deviation of difference between a single
-            observation and the target gridcell average (point to grid area difference)
-        :param stdev3: Field of standard deviations representing standard deviation of difference between random
-            neighbour gridcell and full neighbour average (uncertainty in neighbour average)
-        :param limits: three membered list of number of degrees in latitude and longitude and number of pentads
-        :param sigma_m: Estimated measurement error uncertainty
-        :param noise_scaling: scale noise by a factor of noise_scaling used to match observed variability
-        :type stdev1: numpy array
-        :type stdev2: numpy array
-        :type stdev3: numpy array
-        :type limits: list of floats
-        :type sigma_m: float
-        """
-        nonmiss = np.nonzero(self.nobs)
-
-        for i in range(len(nonmiss[0])):
-            xindex = nonmiss[0][i]
-            yindex = nonmiss[1][i]
-            pindex = nonmiss[2][i]
-
-            m, d = pentad_to_month_day(pindex + 1)
-
-            stdev1_ex = stdev1.get_value(89.5 - yindex, -179.5 + xindex, m, d)
-            stdev2_ex = stdev2.get_value(89.5 - yindex, -179.5 + xindex, m, d)
-            stdev3_ex = stdev3.get_value(89.5 - yindex, -179.5 + xindex, m, d)
-
-            if stdev1_ex is None or stdev1_ex < 0.0:
-                stdev1_ex = 1.0
-            if stdev2_ex is None or stdev2_ex < 0.0:
-                stdev2_ex = 1.0
-            if stdev3_ex is None or stdev3_ex < 0.0:
-                stdev3_ex = 1.0
-
-            # if there is neighbour in that range then calculate a mean
-            temp_anom, temp_nobs = self.get_neighbour_anomalies(
-                limits, xindex, yindex, pindex
-            )
-
-            if len(temp_anom) > 0:
-                self.buddy_mean[xindex][yindex][pindex] = np.mean(temp_anom)
-
-                tot = 0.0
-                ntot = 0.0
-                for n_obs in temp_nobs:
-                    # measurement error for each 1x1x5day cell
-                    tot += sigma_m**2.0 / n_obs
-                    # sampling error for each 1x1x5day cell
-                    # multiply by three to match observed stdev
-                    tot += noise_scaling * (stdev2_ex**2.0 / n_obs)
-                    ntot += 1.0
-
-                sigma_buddy = tot / (ntot**2.0)
-                sigma_buddy += stdev3_ex**2.0 / ntot
-
-                self.buddy_stdev[xindex][yindex][pindex] = math.sqrt(
-                    sigma_m**2.0
-                    + stdev1_ex**2.0
-                    + noise_scaling * stdev2_ex**2.0
-                    + sigma_buddy
-                )
-
-            else:
-                self.buddy_mean[xindex][yindex][pindex] = 0.0
-                self.buddy_stdev[xindex][yindex][pindex] = 500.0
-
-        return
-
-    def get_buddy_mean(self, lat, lon, month, day):
-        """
-        Get the buddy mean from the grid for a specified time and place
-
-        :param lat: latitude of the location for which the buddy mean is desired
-        :param lon: longitude of the location for which the buddy mean is desired
-        :param month: month for which the buddy mean is desired
-        :param day: day for which the buddy mean is desired
-        :type lat: float
-        :type lon: float
-        :type month: integer
-        :type day: integer
-        """
-        xindex = mds_lon_to_xindex(lon)
-        yindex = mds_lat_to_yindex(lat)
-        pindex = which_pentad(month, day) - 1
-        return self.buddy_mean[xindex][yindex][pindex]
-
-    def get_buddy_stdev(self, lat, lon, month, day):
-        """
-        Get the buddy standard deviation from the grid for a specified time and place
-
-        :param lat: latitude of the location for which the buddy standard deviation is desired
-        :param lon: longitude of the location for which the buddy standard deviatio is desired
-        :param month: month for which the buddy standard deviatio is desired
-        :param day: day for which the buddy standard deviatio is desired
-        :type lat: float
-        :type lon: float
-        :type month: integer
-        :type day: integer
-        """
-        xindex = mds_lon_to_xindex(lon)
-        yindex = mds_lat_to_yindex(lat)
-        pindex = which_pentad(month, day) - 1
-        return self.buddy_stdev[xindex][yindex][pindex]
-
-
-class Deck:
-    """
-    A class for aggregating individual MarineReports and doing things to them. For example,
-    buddy checking them or extracting individual ship class`.Voyage`.It's called a class`.Deck`
-    because that is the terminology used by ICOADS - literally a 'deck' of punched cards each
-    containing one or more reports.
-
-    There is no particular order imposed on the individual class`.MarineReport` objects, but
-    they can be indexed and extracted by ID. A class`.QC_filter` can be added to the
-    class`.Deck` which will then be used to decide which observations will be affected by
-    subsequent Deck-level quality-control checks or methods.
-
-    It's called a class`.Deck` because that is the terminology used by ICOADS - literally a
-    'deck' of punched cards each containing one or more reports.
-    """
-
-    def __init__(self):
-        self.reps = []
-        self.idtracker = {}
-        self.filter = QC_filter()
-
-    def __len__(self):
-        """Get length."""
-        return len(self.reps)
-
-    def append(self, rep):
-        """Add a class`.MarineReport` to the class`.Deck`.
-
-        :param rep: class`.MarineReport` to be added to the class`.Deck`
-        :type rep: class`.MarineReport`
-
-        This function adds a marine report to the deck and updates the
-        internal index of ships.
-        """
-        self.reps.append(rep)
-        i = len(self) - 1
-        if rep.getvar("ID") in self.idtracker:
-            self.idtracker[rep.getvar("ID")].append(i)
-        else:
-            self.idtracker[rep.getvar("ID")] = [i]
-
-    def sort(self):
-        """Sort the MarineReports into ID-then-time order.
-
-        This can be very slow for large numbers of observations.
-        """
-        self.reps.sort()
-        self.index_by_id()
-
-    def index_by_id(self):
-        """
-        Build an index of where obs from each ship are. This is then used by the method
-        get_one_platform_at_a_time to yield a bunch of objects of class class`.Voyage`
-        corresponding to all obs from a single ID.
-        """
-        for i, rep in enumerate(self.reps):
-            if rep.getvar("ID") in self.idtracker:
-                self.idtracker[rep.getvar("ID")].append(i)
-            else:
-                self.idtracker[rep.getvar("ID")] = [i]
-
-    def pop(self, pos=0):
-        """
-        Pop a single MarineReport from the class`.Deck`
-
-        :param pos: position in the deck of the observation to be popped.
-        :type pos: integer
-        """
-        return self.reps.pop(pos)
-
-    def set_qc(self, qc_type, specific_flag, set_value):
-        """
-        Set the QC state for all MarineReports in the class`.Deck`
-
-        :param qc_type: the general QC area e.g. SST, MAT...
-        :param specific_flag: the name of the flag to be set e.g. buddy_check, repeated_value
-        :param set_value: the value which is to be given to the flag
-        :type qc_type: string
-        :type specific_flag: string
-        :type set_value: integer in 0-9
-
-        The specified flag in the general QC area of qc_type is set to the given value. This
-        should be a reasonably flexible system to which new QC flags can be easily added.
-        """
-        for rep in self.reps:
-            rep.set_qc(qc_type, specific_flag, set_value)
-        return
-
-    def add_filter(self, infilter):
-        """
-        Add a QC_filter to the Deck. This will be used to decide which observations will
-        be affected by subsequent checks, such as the buddy check.
-
-        :param infilter: class`.QC_filter` to be added to the Deck
-        :type infilter: class`.QC_filter`
-        """
-        self.filter = infilter
-
-    def mds_buddy_check(self, intype, pentad_stdev, parameters):
-        """
-        Do the old style buddy check. Only those observations that pass the QC_filter
-        of the class will be buddy checked.
-
-        :param intype: The variable name for the variable that is to be buddy checked.
-        :param pentad_stdev: Field of standard deviations of 1x1xpentad standard deviations
-        :param parameters: list of parameters for the buddy check
-        :type intype: string
-        :type pentad_stdev: numpy array
-        """
-        assert intype in ["SST", "AT", "DPT", "SLP"], intype
-
-        limits = parameters["limits"]
-        number_of_obs_thresholds = parameters["number_of_obs_thresholds"]
-        multipliers = parameters["multipliers"]
-
-        # calculate superob averages and numbers of observations
-        grid = Np_Super_Ob()
-        for rep in self.reps:
-            if self.filter.test_report(rep) == 0:
-                grid.add_rep(
-                    rep.lat(),
-                    rep.lon(),
-                    rep.getvar("YR"),
-                    rep.getvar("MO"),
-                    rep.getvar("DY"),
-                    rep.getanom(intype),
-                )
-
-        grid.take_average()
-        grid.get_buddy_limits_with_parameters(
-            pentad_stdev, limits, number_of_obs_thresholds, multipliers
-        )
-
-        # finally loop over all reports and update buddy QC
-        for this_report in self.reps:
-            if self.filter.test_report(this_report) == 0:
-                lat = this_report.lat()
-                lon = this_report.lon()
-                mon = this_report.getvar("MO")
-                day = this_report.getvar("DY")
-
-                # if the SST anomaly differs from the neighbour average
-                # by more than the calculated range then reject
-                x = this_report.getanom(intype)
-                bm = grid.get_buddy_mean(lat, lon, mon, day)
-                bsd = grid.get_buddy_stdev(lat, lon, mon, day)
-
-                if abs(x - bm) >= bsd:
-                    this_report.set_qc(intype, "bud", 1)
-                else:
-                    this_report.set_qc(intype, "bud", 0)
-
-            else:
-                this_report.set_qc(intype, "bud", 0)
-
-        del grid
-
-        return
-
-    def bayesian_buddy_check(self, intype, stdev1, stdev2, stdev3, parameters):
-        """
-        Do the Bayesian buddy check. Only those observations that pass the QC_filter
-        of the class will be buddy checked. The bayesian buddy check assigns a
-        probability of gross error to each observations, which is rounded down to the
-        tenth and then multiplied by 10 to yield a flag between 0 and 9.
-
-        :param intype: The variable name for the variable that is to be buddy checked.
-        :param stdev1: Field of standard deviations representing standard deviation of difference between
-          target gridcell and complete neighbour average (grid area to neighbourhood difference)
-        :param stdev2: Field of standard deviations representing standard deviation of difference between
-          a single observation and the target gridcell average (point to grid area difference)
-        :param stdev3: Field of standard deviations representing standard deviation of difference between
-          random neighbour gridcell and full neighbour average (uncertainty in neighbour average)
-        :param parameters: list of parameters
-        :type intype: string
-        :type stdev1: numpy array
-        :type stdev2: numpy array
-        :type stdev3: numpy array
-        """
-        assert intype in ["SST", "AT"], "Unknown intype: " + intype
-
-        p0 = parameters["bayesian_buddy_check"]["prior_probability_of_gross_error"]
-        q = parameters["bayesian_buddy_check"]["quantization_interval"]
-        sigma_m = parameters["bayesian_buddy_check"]["measurement_error"]
-
-        r_hi = parameters[intype]["maximum_anomaly"]  # previous upper QC limits set
-        r_lo = -1.0 * r_hi  # previous lower QC limit set
-
-        limits = parameters["bayesian_buddy_check"]["limits"]
-        noise_scaling = parameters["bayesian_buddy_check"]["noise_scaling"]
-
-        grid = Np_Super_Ob()
-        for rep in self.reps:
-            if self.filter.test_report(rep) == 0:
-                grid.add_rep(
-                    rep.lat(),
-                    rep.lon(),
-                    rep.getvar("YR"),
-                    rep.getvar("MO"),
-                    rep.getvar("DY"),
-                    rep.getanom(intype),
-                )
-        grid.take_average()
-        grid.get_new_buddy_limits(
-            stdev1, stdev2, stdev3, limits, sigma_m, noise_scaling
-        )
-
-        for this_report in self.reps:
-            if self.filter.test_report(this_report) == 0:
-                lat = this_report.lat()
-                lon = this_report.lon()
-                mon = this_report.getvar("MO")
-                day = this_report.getvar("DY")
-
-                # if the SST anomaly differs from the neighbour average
-                # by more than the calculated range then reject
-
-                ppp = qc.p_gross(
-                    p0,
-                    q,
-                    r_hi,
-                    r_lo,
-                    this_report.getanom(intype),
-                    grid.get_buddy_mean(lat, lon, mon, day),
-                    grid.get_buddy_stdev(lat, lon, mon, day),
-                )
-
-                if ppp > 0:
-                    flag = int(math.floor(ppp * 10))
-                    if flag > 9:
-                        flag = 9
-                    this_report.set_qc(intype, "bbud", flag)
-                else:
-                    this_report.set_qc(intype, "bbud", int(0))
-
-            else:
-                this_report.set_qc(intype, "bbud", 0)
-
-        del grid
-
-        return
-
-    def get_one_platform_at_a_time(self):
-        """
-        Generator which yields one Voyage at a time for each unique ID in the Deck.
-        Handy for looping over all the ships in the Deck. Only reports that pass the
-        QC_filter of the Deck will be returned.
-
-        :return: Yields a class`.Voyage` made of all ships with a single ID.
-        :rtype: class`.Voyage`
-        """
-        for one_id in self.idtracker:
-            out_voyage = Voyage()
-            for i in self.idtracker[one_id]:
-                if self.filter.test_report(self.reps[i]) == 0:
-                    out_voyage.add_report(self.reps[i])
-
-            yield out_voyage
-
-    def write_qc(self, runid, icoads_dir, year, month, allvarnames, test=False):
-        """
-        Write out QC flags for specified variable names from
-        the contents of the class`.Deck`.
-        """
-        count_write = 0
-        syr = str(year)
-        smn = f"{month:02}"
-
-        for var in allvarnames:
-            outfilename = var + "_qc_" + syr + smn + "_" + runid + ".csv"
-            if test:
-                outfilename = "Test_" + outfilename
-
-            outfile = open(icoads_dir + "/" + outfilename, "w")
-
-            outfile.write(
-                self.reps[0].print_qc_block(var, allvarnames[var], header=True)
-            )
-            for rep in self.reps:
-                if rep.getvar("YR") == year and rep.getvar("MO") == month:
-                    outfile.write(
-                        rep.print_qc_block(var, allvarnames[var], header=False)
-                    )
-                    count_write += 1
-
-            outfile.close()
-
-        print(f"wrote out {count_write} obs")
-        return
-
-    def write_output(self, runid, icoads_dir, year, month, test=False):
-        """Write out the contents of the class`.Deck`."""
-        count_write = 0
-        syr = str(year)
-        smn = f"{month:02}"
-
-        outfilename = "Variables_" + syr + smn + "_" + runid + ".csv"
-        if test:
-            outfilename = "Test_" + outfilename
-
-        outfile = open(icoads_dir + "/" + outfilename, "w")
-
-        varnames = [
-            ["ID"],
-            ["YR"],
-            ["MO"],
-            ["DY"],
-            ["HR"],
-            ["LAT"],
-            ["LON"],
-            ["AT"],
-            ["AT", "anom"],
-            ["SST"],
-            ["SST", "anom"],
-            ["DPT"],
-            ["DPT", "anom"],
-            ["SLP"],
-            ["SLP", "anom"],
-            ["OSTIA"],
-            ["W"],
-            ["D"],
-        ]
-
-        outfile.write(self.reps[0].print_variable_block(varnames, header=True))
-        for rep in self.reps:
-            if rep.getvar("YR") == year and rep.getvar("MO") == month:
-                outfile.write(rep.print_variable_block(varnames))
-                count_write += 1
-        outfile.close()
-
-        # write out base QC
-        allvarnames = {
-            "POS": [
-                "day",
-                "isship",
-                "trk",
-                "date",
-                "time",
-                "pos",
-                "blklst",
-                "isbuoy",
-                "iquam_track",
-            ],
-            "SST": [
-                "bud",
-                "clim",
-                "nonorm",
-                "freez",
-                "noval",
-                "nbud",
-                "bbud",
-                "rep",
-                "spike",
-                "hardlimit",
-            ],
-            "AT": [
-                "bud",
-                "clim",
-                "nonorm",
-                "freez",
-                "noval",
-                "mat_blacklist",
-                "bbud",
-                "rep",
-                "hardlimit",
-            ],
-            "DPT": [
-                "bud",
-                "clim",
-                "nonorm",
-                "freez",
-                "noval",
-                "hum_blacklist",
-                "bbud",
-                "rep",
-                "ssat",
-                "repsat",
-                "round",
-                "hardlimit",
-            ],
-            "SLP": ["bud", "clim", "nonorm", "noval", "rep"],
-            "W": ["noval", "hardlimit", "consistency", "wind_blacklist"],
-        }
-
-        self.write_qc(runid, icoads_dir, year, month, allvarnames, test=test)
-
-        print(f"wrote out {count_write} obs")
-
-        return
-
-    def write_min_output(self, runid, icoads_dir, year, month, test=False):
-        """Write out the contents of the class`.Deck`."""
-        count_write = 0
-        syr = str(year)
-        smn = f"{month:02}"
-
-        outfilename = "Variables_" + syr + smn + "_" + runid + ".csv"
-        if test:
-            outfilename = "Test_" + outfilename
-
-        outfile = open(icoads_dir + "/" + outfilename, "w")
-
-        varnames = [
-            ["ID"],
-            ["YR"],
-            ["MO"],
-            ["DY"],
-            ["HR"],
-            ["LAT"],
-            ["LON"],
-            ["AT"],
-            ["AT", "anom"],
-            ["SST"],
-            ["SST", "anom"],
-            ["DPT"],
-            ["DPT", "anom"],
-        ]
-
-        outfile.write(self.reps[0].print_variable_block(varnames, header=True))
-        for rep in self.reps:
-            if rep.getvar("YR") == year and rep.getvar("MO") == month:
-                outfile.write(rep.print_variable_block(varnames))
-                count_write += 1
-        outfile.close()
-
-        # write out base QC
-        allvarnames = {
-            "POS": ["day", "isship", "trk", "date", "time", "pos", "blklst", "isbuoy"],
-            "SST": ["bud", "clim", "nonorm", "freez", "noval", "nbud", "bbud", "rep"],
-            "AT": [
-                "bud",
-                "clim",
-                "nonorm",
-                "freez",
-                "noval",
-                "mat_blacklist",
-                "bbud",
-                "rep",
-            ],
-            "DPT": [
-                "bud",
-                "clim",
-                "nonorm",
-                "freez",
-                "noval",
-                "hum_blacklist",
-                "bbud",
-                "rep",
-                "ssat",
-                "repsat",
-                "round",
-            ],
-        }
-
-        self.write_qc(runid, icoads_dir, year, month, allvarnames, test=test)
-
-        print(f"wrote out {count_write} obs")
-
-        return
+"""
+Suite of functions to extend, work with and quality control IMMA data.
+It includes classes to work with individual reports (class`.MarineReport`),
+collections of reports (class`.Deck`) and class`.Voyage` objects composed
+of observations from a single vessel (or observations with the same ID, which
+is not always the same thing). These classes together with
+class`.MarineReportQC` can be used to do Quality Control and Quality
+Improvement on single reports and collections of reports.
+"""
+
+from __future__ import annotations
+
+import math
+from datetime import datetime
+
+import numpy as np
+
+from . import calculate_humidity
+import glamod_marine_processing.obs_suite.modules.icoads_identify as ii
+from . location_control import mds_lat_to_yindex, mds_lon_to_xindex
+from . time_control import which_pentad, pentad_to_month_day
+from . import next_level_qc as qc
+from . import spherical_geometry as sph
+from . import time_control
+from . import track_check as tc
+from . import trackqc as tqc
+
+VARLIST = [
+    "YR",
+    "MO",
+    "DY",
+    "HR",
+    "LAT",
+    "LON",
+    "DS",
+    "VS",
+    "SLP",
+    "AT",
+    "AT2",
+    "SST",
+    "DCK",
+    "PT",
+    "SID",
+    "DPT",
+    "SHU",
+    "VAP",
+    "CRH",
+    "CWB",
+    "DPD",
+    "W",
+    "WI",
+    "D",
+    "DI",
+    "WW",
+]
+
+
+def safe_filename(infilename):
+    """
+    Take a filename and remove special characters like the asterisk and slash which mess things up. Warning: if you
+    pass a directory path to this function, it will remove the slashes. Do not do that.
+
+    :param infilename: filename to be processed.
+    :type infilename: string
+    :return: string with asterisk and slash replaced by underscores
+    :rtype: string
+    """
+    safename = infilename.replace("/", "_")
+    safename = safename.replace("*", "_")
+
+    return safename
+
+
+def datestring(year, month, day):
+    """
+    Write year month and day in iso format
+
+    :param year: Year
+    :param month: Month
+    :param day: Day
+    :type year: integer
+    :type month: integer
+    :type day:  integer
+
+    :return: String containing ISO format year month day
+    :rtype: string
+    """
+    syear = str(year)
+    smonth = str(month)
+    sday = str(day)
+    try:
+        outstr = (
+            datetime.strptime(syear + " " + smonth + " " + sday, "%Y %m %d")
+            .date()
+            .isoformat()
+        )
+    except Exception:
+        outstr = "0000-00-00"
+    return outstr
+
+
+def tostring(variable):
+    r"""
+    print a variable as string, or \\N if missing
+    :type variable: float
+    """
+    if variable is not None:
+        repout = str(variable)
+    else:
+        repout = "\\N"
+    return repout
+
+
+def pvar(var, mdi, scale):
+    """
+    Convert a variable to a rounded integer
+
+    :param var: the variable to be scaled and rounded
+    :param mdi: the value to set the variable to if missing or None
+    :param scale: the factor by which to scale the number before rounding
+    :type var: float
+    :type mdi: integer
+    :type scale: integer
+    """
+    if var is None:
+        ret = mdi
+    else:
+        ret = round(var * scale)
+    return ret
+
+
+def get_threshold_multiplier(total_nobs, nob_limits, multiplier_values):
+    """
+    Find the highest value of i such that total_nobs is greater
+    than nob_limits[i] and return multiplier_values[i]
+
+    :param total_nobs: total number of neighbour observations
+    :param nob_limits: list containing the limiting numbers of observations in
+                       ascending order first element must be zero
+    :param multiplier_values: list containing the multiplier values associated.
+    :type total_nobs: integer
+    :type nob_limits: List[integer]
+    :type multiplier_values: List[float]
+    :return: the multiplier value
+    :rtype: float
+
+    This routine is used by the buddy check. It's a bit niche.
+    """
+    assert len(nob_limits) == len(
+        multiplier_values
+    ), "length of input lists are different"
+    assert min(multiplier_values) > 0, "multiplier value less than zero"
+    assert min(nob_limits) == 0, "nob_limit of less than zero given"
+    assert nob_limits[0] == 0, "lowest nob_limit not equal to zero"
+
+    if len(nob_limits) > 1:
+        for i in range(1, len(nob_limits)):
+            assert (
+                nob_limits[i] > nob_limits[i - 1]
+            ), "nob_limits not in ascending order"
+
+    multiplier = -1
+    if total_nobs == 0:
+        multiplier = 4.0
+
+    for i in range(0, len(nob_limits)):
+        if total_nobs > nob_limits[i]:
+            multiplier = multiplier_values[i]
+
+    assert multiplier > 0, "output multiplier less than or equal to zero "
+
+    return multiplier
+
+
+def imma1_record_to_marine_rep(x, climsst, climnmat):
+    """
+    Given a database cursor and an IMMA report it will populate the appropriate table in the data base.
+
+    :param x: IMMA report to be added to the data base
+    :param climsst: SST climatology
+    :param climnmat: NMAT climatology
+    :type x: IMMA report
+    :type climsst: numpy array
+    :type climnmat: numpy array
+
+    A feature of the current version is that, in line with MDS3 and earlier, the hour defaults to zero UTC when
+    hour is missing from the report.
+    """
+    rep = MarineReport.report_from_imma(x)
+
+    # Deck 201 GMT midnights are assigned to the wrong day, see Carella, Kent, Berry 2015 Appendix A3
+    if rep.dck == 201 and rep.year < 1899 and rep.hour == 0:
+        rep.shift_day(-1)
+
+    # Deck 701 prior to 1857ish has lots of obs with no hour set
+    if rep.dck == 701 and rep.year < 1860 and rep.hour is None:
+        rep.hour = 12.0
+
+    try:
+        sst_climav = qc.get_sst(rep.lat, rep.lon, rep.month, rep.day, climsst)
+    except Exception:
+        sst_climav = None
+    if sst_climav is not None:
+        sst_climav = float(sst_climav)
+
+    try:
+        mat_climav = qc.get_sst(rep.lat, rep.lon, rep.month, rep.day, climnmat)
+    except Exception:
+        mat_climav = None
+    if mat_climav is not None:
+        mat_climav = float(mat_climav)
+
+    rep.setnorm(sst_climav, mat_climav)
+
+    return rep
+
+
+class MultivariableClimatology:
+    """
+    A class that can be used to hold and retrieve multiple climatology fields
+    for a single variable. e.g. mean and standard deviation of SST. It could
+    also be used to store background fields or some other reference data.
+    """
+
+    def __init__(self):
+        self.statistic_dic = {}
+
+    def add_statistic(self, statistic_name, climatology_field):
+        """
+        Add a particular climatology field representing a given statistic e.g. 'mean'
+
+        :param statistic_name: the name of the statistic e.g. 'mean', 'stdev'
+        :param climatology_field: the climatology field to be added
+        :type statistic_name: string
+        :type climatology_field: numpy array
+        """
+        self.statistic_dic[statistic_name] = climatology_field
+
+    def get_statistic(self, statistic_name):
+        """
+        Get a particular climatology field representing a given statistic e.g. 'mean'
+
+        :param statistic_name: the name of the statistic e.g. 'mean', 'stdev'
+        :type statistic_name: string
+        :return: climatology field corresponding to requested statistic name
+        :rtype: numpy array
+        """
+        assert statistic_name in self.statistic_dic, "unknown climatology type"
+        return self.statistic_dic[statistic_name]
+
+
+class ClimatologyLibrary:
+    """
+    Class for holding collections of class`.MultivariableClimatology` and adding
+    and getting fields from it.
+    """
+
+    def __init__(self):
+        self.climlib = {}
+
+    def add_field(self, variable_name, statistic_name, climatology_field):
+        """
+        Add a field representing a particular statistic (e.g. mean, stdev) for a
+        particular variable (e.g. SST, AT).
+
+        :param variable_name: Name of the variable that the field represents
+        :param statistic_name: Name of the statistic that the field represents
+        :param climatology_field: The field itself
+        :type variable_name: string
+        :type statistic_name: string
+        :type climatology_field: numpy array
+        """
+        if variable_name in self.climlib:
+            self.climlib[variable_name].add_statistic(statistic_name, climatology_field)
+        else:
+            tempc = MultivariableClimatology()
+            tempc.add_statistic(statistic_name, climatology_field)
+            self.climlib[variable_name] = tempc
+
+    def get_field(self, variable_name, statistic_name):
+        """
+        Add a field representing a particular statistic (e.g. mean, stdev) for a
+        particular variable (e.g. SST, AT).
+
+        :param variable_name: Name of the variable that the field represents
+        :param statistic_name: Name of the statistic that the field represents
+        :type variable_name: string
+        :type statistic_name: string
+        :return: The field itself
+        :rtype: numpy array
+        """
+        assert variable_name in self.climlib, "unnkown variable name: " + variable_name
+        return self.climlib[variable_name].get_statistic(statistic_name)
+
+
+class QC_filter:
+    """A simple QC filter that can have specific tests added to it, which are then used to filter lists of MarineReports."""
+
+    def __init__(self):
+        self.filter = []
+
+    def add_qc_filter(self, qc_type, specific_flag, qc_status):
+        """
+        Add a QC test to a QC filter
+
+        :param qc_type: the general class of QC test e.g SST, AT, POS
+        :param specific_flag: the name of the QC flag to be tested.
+        :param qc_status: the value the specific_flag should have
+        :type qc_type: string
+        :type specific_flag: string
+        :type qc_status: integer
+        """
+        self.filter.append([qc_type, specific_flag, qc_status])
+
+    def test_report(self, rep):
+        """
+        Find out if a particular MarineReport passes the QC filter
+
+        :param rep: the MarineReport to be tested
+        :type rep: MarineReport
+        :return: 0 for pass 1 for fail
+        :rtype: integer
+        """
+        result = 0  # pass
+        for filt in self.filter:
+            if rep.get_qc(filt[0], filt[1]) != filt[2]:
+                result = 1  # fail
+        return result
+
+    def split_reports(self, reps):
+        """
+        Split a list of MarineReports into those that pass and those that fail
+        the QC filter.
+
+        :param reps: the class`.Deck` of MarineReports to be filtered
+        :type reps: Deck
+        :return: two Decks of MarineReports, those that pass and those that fail
+        :rtype: Deck
+
+        This is not the most efficient way of doing things. It is now possible to
+        add a class`.QC_filter` to a class`.Deck`, obviating the need to split
+        and regroup the obs.
+        """
+        passes = Deck()
+        fails = Deck()
+
+        nobs = len(reps)
+
+        for i in range(0, nobs):
+            rep = reps.pop(0)
+
+            if self.test_report(rep) == 0:
+                passes.append(rep)
+            else:
+                fails.append(rep)
+
+        return passes, fails
+
+
+class ClimVariable:
+    """
+    A simple class for defining a climate variable which is an object with a climatological
+    average and an optional standard deviation.
+    """
+
+    def __init__(self, clim, stdev=None):
+        """Initialise a class`.ClimVariable`.
+
+        :param clim: climatological average
+        :param stdev: climatological standard deviation
+        :type clim: float
+        :type stdev: float
+        """
+        if clim is None:
+            self.clim = clim
+        else:
+            self.clim = float(clim)
+
+        if stdev is None:
+            self.stdev = stdev
+        else:
+            self.stdev = float(stdev)
+
+    def getclim(self, intype="clim"):
+        """Get the climatological value from the climate variable.
+
+        :param intype: which part of the ClimVariable do you want 'clim' or 'stdev', default is 'clim'
+        :type intype: string
+        """
+        assert intype in ["clim", "stdev"], "unknown type " + str(intype)
+        if intype == "stdev":
+            return self.stdev
+        elif intype == "clim":
+            return self.clim
+
+    def setclim(self, clim, intype="clim"):
+        """Set the climatological value of the climate variable.
+
+        :param clim: climatological average
+        :param intype: which part of the ClimVariable do you want to set 'clim' or 'stdev', default is 'clim'
+        :type clim: float
+        :type intype: string
+        """
+        assert intype in ["clim", "stdev"], "unknown type " + str(intype)
+        if intype == "stdev":
+            self.stdev = float(clim)
+        elif intype == "clim":
+            self.clim = float(clim)
+
+
+class MarineReport:
+    """
+    A class for holding and working with marine reports. The core of the report is a set of data
+    which are taken from an IMMA record used to initialise the class. The report also has an extendible
+    set of QC flags, climate variables and a dictionary for adding new variables that might be needed.
+    """
+
+    def __init__(self, imma_rec):
+        # ['YR','MO','DY','HR','LAT','LON','DS','VS','SLP','AT','SST','DCK','PT','SID','DPT']
+        self.data = np.zeros(len(VARLIST))
+        self.data += np.nan
+        if "ID" in imma_rec.data:
+            self.id = imma_rec.data["ID"]
+            if self.id is None:
+                self.id = ""
+        else:
+            self.id = ""
+        if "UID" in imma_rec.data:
+            self.uid = imma_rec.data["UID"]
+        else:
+            self.uid = None
+        # dictionary copied element by element to reduce memory usage
+        for k in imma_rec.data:
+            if imma_rec.data[k] is not None and k in VARLIST:
+                self.setvar(k, imma_rec.data[k])
+
+        self.qc = {}
+        self.climate_variables = {}
+        self.ext = {}
+
+        self.calculate_dt()
+        self.calculate_dsi_vsi()
+
+        self.special_qc_types = ["POS", "SST", "AT", "DPT", "SLP", "W", "D"]
+
+    def lat(self):
+        """Return latitude in range [-90,90]."""
+        return self.getvar("LAT")
+
+    def lon(self):
+        """Return longitude in range [-180,180]."""
+        outlon = self.getvar("LON")
+        if outlon > 180:
+            outlon -= 360.0
+        return outlon
+
+    def calculate_dsi_vsi(self):
+        """Convert ICOADS DS and VS to meaningful units, in this case degrees and knots."""
+        ds_convert = [0, 45, 90, 135, 180, 225, 270, 315, 360, None]
+
+        self.ext["dsi"] = None
+        if self.getvar("DS") is not None:
+            self.ext["dsi"] = ds_convert[self.getvar("DS")]
+
+        self.ext["vsi"] = None
+        if self.getvar("VS") is not None:
+            if self.getvar("YR") >= 1968:
+                self.ext["vsi"] = self.getvar("VS") * 5.0 - 2.0
+            else:
+                self.ext["vsi"] = self.getvar("VS") * 3.0 - 1.0
+            if self.getvar("VS") == 0:
+                self.ext["vsi"] = 0.0
+
+    def calculate_humidity_variables(self, hum_vars):
+        """
+        The listed hum_vars have to be the five calculated humidity variables: 'SHU','VAP','CRH','CWB','DPD'
+        There has to be an AT and DPT present to calculate any one of these/
+        This also depends on there being a climatological SLP present
+        This uses the calculate_humidity.py functions.
+
+        :param hum_vars: list of humidity variables to calculate
+        :type hum_vars: list of strings
+
+        Note that the variables will all be set to None if the SLP climatology
+        is not available
+        """
+        assert all(
+            [i in ["SHU", "VAP", "CRH", "CWB", "DPD"] for i in hum_vars]
+        ), "Not all hum vars are present: SHU,VAP,CRH,CWB,DPD"
+
+        # Need climatological SLP for calculations
+        slpclim = self.climate_variables["SLP"].getclim()
+        if slpclim is None:
+            for var in hum_vars:
+                self.setvar(var, None)
+        else:
+            # Calculate the humidity variables
+            self.setvar(
+                "VAP", calculate_humidity.vap(self.getvar("DPT"), self.getvar("AT"), slpclim)
+            )
+            self.setvar(
+                "SHU", calculate_humidity.sh(self.getvar("DPT"), self.getvar("AT"), slpclim)
+            )
+            self.setvar(
+                "CRH", calculate_humidity.rh(self.getvar("DPT"), self.getvar("AT"), slpclim)
+            )
+            self.setvar(
+                "CWB", calculate_humidity.wb(self.getvar("DPT"), self.getvar("AT"), slpclim)
+            )
+            self.setvar("DPD", calculate_humidity.dpd(self.getvar("DPT"), self.getvar("AT")))
+
+            # Test for silliness - if silly, return all as None
+            if self.getvar("CRH") is None:
+                for var in hum_vars:
+                    self.setvar(var, None)
+            else:
+                if (self.getvar("CRH") < 0.0) or (self.getvar("CRH") > 150.0):
+                    for var in hum_vars:
+                        self.setvar(var, None)
+
+    def reset_ext(self):
+        """Remove all extra data and recalculate the unpacked speeds and directions."""
+        self.ext = {}
+        self.calculate_dsi_vsi()
+
+    def calculate_dt(self):
+        """
+        Used to set the internal julian day time in the marine report. This might need to be
+        updated if any of the time variables are changed.
+        """
+        if self.getvar("YR") is not None:
+            mlen = time_control.get_month_lengths(self.getvar("YR"))
+            if (
+                self.getvar("MO") is not None
+                and self.getvar("HR") is not None
+                and self.getvar("DY") is not None
+                and 0 < self.getvar("DY") <= mlen[self.getvar("MO") - 1]
+            ):
+                rounded_hour = int(math.floor(self.getvar("HR")))
+                rounded_minute = int(
+                    math.floor(60 * (self.getvar("HR") - rounded_hour))
+                )
+                self.dt = datetime(
+                    self.getvar("YR"),
+                    self.getvar("MO"),
+                    int(self.getvar("DY")),
+                    rounded_hour,
+                    rounded_minute,
+                )
+            else:
+                self.dt = None
+        else:
+            self.dt = None
+
+    def __sub__(self, other):
+        """
+        Subtracting one class`.MarineReport` from another will yield the speed, distance, course and
+        the time difference between the two reports.
+
+        Usage: speed, distance, course, timediff = report_a - report_b
+        """
+        distance = sph.sphere_distance(self.lat(), self.lon(), other.lat(), other.lon())
+
+        timediff = time_control.time_difference(
+            other.getvar("YR"),
+            other.getvar("MO"),
+            other.getvar("DY"),
+            other.getvar("HR"),
+            self.getvar("YR"),
+            self.getvar("MO"),
+            self.getvar("DY"),
+            self.getvar("HR"),
+        )
+        if timediff != 0 and timediff is not None:
+            speed = distance / timediff
+        else:
+            timediff = 0.0
+            speed = distance
+
+        course = sph.course_between_points(
+            other.lat(), other.lon(), self.lat(), self.lon()
+        )
+
+        return speed, distance, course, timediff
+
+    def __eq__(self, other):
+        """Two marine reports are equal if their ID is equal and they were taken at the same time."""
+        if self.getvar("ID") == other.getvar("ID") and self.dt == other.dt:
+            return True
+        else:
+            return False
+
+    def __gt__(self, other):
+        """
+        One marine report is greater than another if its ID is higher in an alphabetical ordering.
+        For reports with the same ID, the later report is the greater.
+        """
+        if self.getvar("ID") > other.getvar("ID"):
+            return True
+        if (
+            self.getvar("ID") == other.getvar("ID")
+            and self.dt is not None
+            and other.dt is not None
+            and self.dt > other.dt
+        ):
+            return True
+        else:
+            return False
+
+    def __ge__(self, other):
+        """
+        One marine report is greater than another if its ID is higher in an alphabetical ordering.
+        For reports with the same ID, the later report is the greater.
+        """
+        if self.getvar("ID") > other.getvar("ID"):
+            return True
+        if self.getvar("ID") == other.getvar("ID") and self.dt >= other.dt:
+            return True
+        else:
+            return False
+
+    def __le__(self, other):
+        """
+        One marine report is greater than another if its ID is higher in an alphabetical ordering.
+        For reports with the same ID, the later report is the greater.
+        """
+        if self.getvar("ID") < other.getvar("ID"):
+            return True
+        if self.getvar("ID") == other.getvar("ID") and self.dt <= other.dt:
+            return True
+        else:
+            return False
+
+    def add_climate_variable(self, name, clim, stdev=None):
+        """
+        Add a climate variable to a marine report
+
+        :param name: the name of the climate variable
+        :param clim: the climatological average of the climate variable
+        :param stdev: optional standard deviation, default is None
+        :type name: string
+        :type clim: float
+        :type stdev: float
+        """
+        self.climate_variables[name] = ClimVariable(clim, stdev)
+
+    def getnorm(self, varname, intype="clim"):
+        """
+        Retrieve the climatological average for a particular climate variable
+
+        :param varname: the name of the climate variable for which you want the climatological average
+        :param intype: the type of norm required 'clim' for climatological average and 'stdev' for standard deviation,
+            default is 'clim'
+        :type varname: string
+        :type intype: string
+        :return: the climatological average (if the climate variable exists), None otherwise.
+        :rtype: float
+        """
+        if varname in self.climate_variables:
+            return self.climate_variables[varname].getclim(intype)
+        else:
+            return None
+
+    def getanom(self, varname):
+        """
+        Retrieve the anomaly for a particular climate variable
+
+        :param varname: the name of the climate variable for which you want the anomaly
+        :type varname: string
+        :return: the anomaly (if the climate variable exists), None otherwise.
+        :rtype: float
+        """
+        if varname in self.climate_variables:
+            clim = self.climate_variables[varname].getclim()
+            if self.getvar(varname) is not None and clim is not None:
+                return self.getvar(varname) - clim
+            else:
+                return None
+        else:
+            return None
+
+    def get_normalised_anom(self, varname):
+        """
+        Retrieve the anomaly for a particular climate variable
+
+        :param varname: the name of the climate variable for which you want the anomaly
+        :type varname: string
+        :return: the anomaly (if the climate variable exists) standardised by the standard deviation, None otherwise.
+        :rtype: float
+        """
+        if varname in self.climate_variables:
+            clim = self.climate_variables[varname].getclim()
+            stdev = self.climate_variables[varname].getclim("stdev")
+            if (
+                self.getvar(varname) is not None
+                and clim is not None
+                and stdev is not None
+            ):
+                return (self.getvar(varname) - clim) / stdev
+            else:
+                return None
+        else:
+            return None
+
+    def getext(self, varname):
+        """
+        Function to get a particular variable from the extended data
+
+        :param varname: variable name to be retrieved from the extended data
+        :type varname: string
+        :return: the named variable
+        :rtype: depends on the variable
+        """
+        assert varname in self.ext, "unknown extended variable name " + varname
+        return self.ext[varname]
+
+    def setext(self, varname, varvalue):
+        """
+        Set a particular variable in the extended data
+
+        :param varvalue: value of variable to be set
+        :param varname: variable name to be set in the extended data
+        :type varvalue: float
+        :type varname: string
+        """
+        self.ext[varname] = varvalue
+
+    def setvar(self, varname, varvalue):
+        """
+        Set a particular variable in the data
+
+        :param varvalue: value of variable to be set
+        :param varname: variable name to be set in the extended data
+        :type varvalue: float
+        :type varname: string
+        """
+        if varname == "ID":
+            self.id = varvalue
+        elif varname == "UID":
+            self.uid = varvalue
+        else:
+            i = VARLIST.index(varname)
+            self.data[i] = varvalue
+
+        if varname in ["YR", "DY", "HR"]:
+            self.calculate_dt()
+
+    def getvar(self, varname):
+        """
+        Get a variable which is either in the data or extended data. Both data and extended data
+        will be queried and the function returns None if the varname is not found in either one.
+
+        :param varname: variable name to be retrieved
+        :type varname: string
+        :return: the named variable from either the data or extended data
+        :rtype: depends on the variable
+        """
+        if varname == "ID":
+            return self.id
+        if varname == "UID":
+            return self.uid
+        if not (varname in VARLIST or varname in self.ext):
+            return None
+        if varname in VARLIST:
+            i = VARLIST.index(varname)
+            if np.isnan(self.data[i]):
+                return None
+            if varname in ["YR", "MO", "DY", "DS", "VS", "DCK", "PT", "SID"]:
+                return int(self.data[i])  # these are integer data types
+            else:
+                return self.data[i]
+        else:
+            return self.ext[varname]
+
+    def set_qc(self, qc_type, specific_flag, set_value):
+        """
+        Set a particular QC flag
+
+        :param qc_type: the general QC area e.g. SST, MAT. Must be either 'POS' or correspond to an ICOADS variable name
+        :param specific_flag: the name of the flag to be set e.g. buddy_check, repeated_value
+        :param set_value: the value which is to be given to the flag
+        :type qc_type: string
+        :type specific_flag: string
+        :type set_value: integer in 0-9
+
+        The specified flag in the general QC area of qc_type is set to the given value. This
+        should be a reasonably flexible system to which new QC flags can be easily added.
+        """
+        assert set_value in [0, 1, 2, 3, 4, 5, 6, 7, 8, 9], "value not in 0-9" + str(
+            set_value
+        )
+        assert (qc_type in self.special_qc_types) or (qc_type in VARLIST), (
+            "unknown data type " + qc_type
+        )
+
+        self.qc[qc_type + specific_flag] = set_value
+
+    def get_qc(self, qc_type, specific_flag):
+        """
+        Get the value of a particular QC flag
+
+        :param qc_type: the general QC area e.g. SST, MAT..
+        :param specific_flag: the name of the flag whose value is to be returned e.g. buddy_check, repeated_value
+        :type qc_type: string
+        :type specific_flag: string
+        :return: the value of the flag, or 9 if the flag is not set.
+        :rtype: integer
+
+        Returns the value of a specific_flag or 9 if the specific_flag is not set.
+        """
+        if qc_type + specific_flag in self.qc:
+            return self.qc[qc_type + specific_flag]
+        else:
+            return 9
+
+    def saturated(self):
+        """
+        Quick check to see if the air is saturate
+        i.e. Dew Point Temperature equals Air Temperature
+
+        :return: True if the air is saturated, False otherwise
+        :rtype: boolean
+        """
+        if (
+            self.getvar("DPT") == self.getvar("AT")
+            and self.getvar("AT") is not None
+            and self.getvar("DPT") is not None
+        ):
+            return True
+        else:
+            return False
+
+    def printvar(self, var):
+        """Print a variable substituting -32768 for Nones."""
+        if var in VARLIST:
+            return int(pvar(self.getvar(var), -32768, 1.0))
+        else:
+            return int(pvar(-32768, -32768, 1.0))
+
+    def printsim(self):
+        """Print the WMO pub47 field."""
+        if "SIM" in VARLIST:
+            if self.getvar("SIM") is None:
+                return "Missing"
+            else:
+                return self.getvar("SIM")
+        else:
+            return "None"
+
+    def print_longform_report(self):
+        """A simple routine to print out the marine report in old-fashioned fixed-width ascii style."""
+        day = int(pvar(self.getvar("DY"), -32768, 1))
+        hur = int(pvar(self.getvar("HR"), -32768, 100))
+
+        mat = int(pvar(self.getvar("AT"), -32768, 10))
+        matanom = int(pvar(self.getanom("AT"), -32768, 100))
+        sst = int(pvar(self.getvar("SST"), -32768, 10))
+        sstanom = int(pvar(self.getanom("SST"), -32768, 100))
+
+        slp = int(pvar(self.getvar("SLP"), -32768, 10))
+        # Added vars for humidity variables and anomalies
+        # (anoms set to 0 for now until we sort out clims)
+
+        dpt = int(pvar(self.getvar("DPT"), -32768, 10))
+        dptanom = int(pvar(self.getanom("DPT"), -32768, 100))
+        shu = int(pvar(self.getvar("SHU"), -32768, 10))
+        shuanom = int(pvar(self.getanom("SHU"), -32768, 100))
+        vap = int(pvar(self.getvar("VAP"), -32768, 10))
+        vapanom = int(pvar(self.getanom("VAP"), -32768, 100))
+        crh = int(pvar(self.getvar("CRH"), -32768, 10))
+        crhanom = int(pvar(self.getanom("CRH"), -32768, 100))
+        cwb = int(pvar(self.getvar("CWB"), -32768, 10))
+        cwbanom = int(pvar(self.getanom("CWB"), -32768, 100))
+        dpd = int(pvar(self.getvar("DPD"), -32768, 10))
+        dpdanom = int(pvar(self.getanom("DPD"), -32768, 100))
+
+        dsvs = 9999
+        if self.getvar("DS") is not None and self.getvar("VS") is not None:
+            dsvs = self.getvar("DS") * 100 + self.getvar("VS")
+
+        lon = round(self.lon() * 100, 0)
+
+        shipid = self.getvar("ID")
+        if shipid is None:
+            shipid = "         "
+
+        qc_block = "{:d}{:d}{:d}{:d}{:d}{:d}{:d}{:d} "
+        qc_long_block = "{:d}{:d}{:d}{:d}{:d}{:d}{:d}{:d}{:d} "
+        qc_end = "{:d}{:d}{:d}{:d}{:d}{:d}{:d}{:d}\n"
+
+        repout = f"{shipid:9.9} "
+        repout = repout + "{:8.8}".format(self.getvar("UID"))
+        repout = repout + f"{int(round(self.lat() * 100, 0)):8d}"
+        repout = repout + f"{int(lon):8d}"
+        repout = repout + "{:8d}".format(self.getvar("YR"))
+        repout = repout + "{:8d}".format(self.getvar("MO"))
+        repout = repout + f"{day:8d}"
+        repout = repout + f"{hur:8d}"
+
+        repout = repout + f"{mat:8d}"
+        repout = repout + f"{matanom:8d}"
+        repout = repout + f"{sst:8d}"
+        repout = repout + f"{sstanom:8d}"
+
+        repout = repout + f"{slp:8d}"
+        # KW The humidity variables
+        repout = repout + f"{dpt:8d}"
+        repout = repout + f"{dptanom:8d}"
+        repout = repout + f"{shu:8d}"
+        repout = repout + f"{shuanom:8d}"
+        repout = repout + f"{vap:8d}"
+        repout = repout + f"{vapanom:8d}"
+        repout = repout + f"{crh:8d}"
+        repout = repout + f"{crhanom:8d}"
+        repout = repout + f"{cwb:8d}"
+        repout = repout + f"{cwbanom:8d}"
+        repout = repout + f"{dpd:8d}"
+        repout = repout + f"{dpdanom:8d}"
+
+        repout = repout + f"{dsvs:8d}"
+
+        repout = repout + "{:8d}".format(self.getvar("DCK"))
+        repout = repout + "{:8d}".format(self.printvar("PT"))
+
+        repout = repout + " "
+
+        repout = repout + qc_block.format(
+            self.get_qc("POS", "day"),
+            self.get_qc("POS", "land"),
+            self.get_qc("POS", "trk"),
+            self.get_qc("POS", "date"),
+            self.get_qc("POS", "time"),
+            self.get_qc("POS", "pos"),
+            self.get_qc("POS", "blklst"),
+            self.get_qc("POS", "iquam_track"),
+        )
+        repout = repout + qc_block.format(
+            self.get_qc("SST", "bud"),
+            self.get_qc("SST", "clim"),
+            self.get_qc("SST", "nonorm"),
+            self.get_qc("SST", "freez"),
+            self.get_qc("SST", "noval"),
+            self.get_qc("SST", "spike"),
+            self.get_qc("SST", "bbud"),
+            self.get_qc("SST", "rep"),
+        )
+        repout = repout + qc_block.format(
+            self.get_qc("AT", "bud"),
+            self.get_qc("AT", "clim"),
+            self.get_qc("AT", "nonorm"),
+            9,
+            self.get_qc("AT", "noval"),
+            self.get_qc("AT", "nbud"),
+            self.get_qc("AT", "bbud"),
+            self.get_qc("AT", "rep"),
+        )
+
+        # KW Added a new block for DPT
+        repout = repout + qc_long_block.format(
+            self.get_qc("DPT", "bud"),
+            self.get_qc("DPT", "clim"),
+            self.get_qc("DPT", "nonorm"),
+            self.get_qc("DPT", "ssat"),
+            self.get_qc("DPT", "noval"),
+            self.get_qc("DPT", "round"),
+            self.get_qc("DPT", "bbud"),
+            self.get_qc("DPT", "rep"),
+            self.get_qc("DPT", "repsat"),
+        )
+
+        repout = repout + qc_end.format(
+            self.get_qc("POS", "few"), self.get_qc("POS", "ntrk"), 9, 9, 9, 9, 9, 9
+        )
+
+        return repout
+
+    def print_report(self):
+        """A simple routine to print out the marine report in old-fashioned fixed-width ascii style."""
+        day = int(pvar(self.getvar("DY"), -32768, 1))
+        hur = int(pvar(self.getvar("HR"), -32768, 100))
+
+        mat = int(pvar(self.getvar("AT"), -32768, 10))
+        matanom = int(pvar(self.getanom("AT"), -32768, 100))
+        sst = int(pvar(self.getvar("SST"), -32768, 10))
+        sstanom = int(pvar(self.getanom("SST"), -32768, 100))
+
+        dsvs = 9999
+        if self.getvar("DS") is not None and self.getvar("VS") is not None:
+            dsvs = self.getvar("DS") * 100 + self.getvar("VS")
+
+        lon = round(self.lon() * 100, 0)
+
+        shipid = self.getvar("ID")
+        if shipid is None:
+            shipid = "         "
+
+        qc_block = "{:d}{:d}{:d}{:d}{:d}{:d}{:d}{:d} "
+        qc_end = "{:d}{:d}{:d}{:d}{:d}{:d}{:d}{:d}\n"
+
+        repout = f"{shipid:9.9} "
+        repout = repout + "{:8.8}".format(self.getvar("UID"))
+        repout = repout + "{:8d}".format(int(round(self.getvar("LAT") * 100, 0)))
+        repout = repout + f"{int(lon):8d}"
+        repout = repout + "{:8d}".format(self.getvar("YR"))
+        repout = repout + "{:8d}".format(self.getvar("MO"))
+        repout = repout + f"{day:8d}"
+        repout = repout + f"{hur:8d}"
+
+        repout = repout + f"{mat:8d}"
+        repout = repout + f"{matanom:8d}"
+        repout = repout + f"{sst:8d}"
+        repout = repout + f"{sstanom:8d}"
+
+        repout = repout + f"{dsvs:8d}"
+
+        repout = repout + "{:8d}".format(self.getvar("DCK"))
+        repout = repout + "{:8d}".format(self.printvar("PT"))
+
+        repout = repout + " "
+
+        repout = repout + qc_block.format(
+            self.get_qc("POS", "day"),
+            self.get_qc("POS", "land"),
+            self.get_qc("POS", "trk"),
+            self.get_qc("POS", "date"),
+            self.get_qc("POS", "time"),
+            self.get_qc("POS", "pos"),
+            self.get_qc("POS", "blklst"),
+            self.get_qc("POS", "dup"),
+        )
+        repout = repout + qc_block.format(
+            self.get_qc("SST", "bud"),
+            self.get_qc("SST", "clim"),
+            self.get_qc("SST", "nonorm"),
+            self.get_qc("SST", "freez"),
+            self.get_qc("SST", "noval"),
+            self.get_qc("SST", "nbud"),
+            self.get_qc("SST", "bbud"),
+            self.get_qc("SST", "rep"),
+        )
+        repout = repout + qc_block.format(
+            self.get_qc("AT", "bud"),
+            self.get_qc("AT", "clim"),
+            self.get_qc("AT", "nonorm"),
+            9,
+            self.get_qc("AT", "noval"),
+            self.get_qc("AT", "nbud"),
+            self.get_qc("AT", "bbud"),
+            self.get_qc("AT", "rep"),
+        )
+        repout = repout + qc_block.format(9, 9, 9, 9, 9, 9, 9, 9)
+        repout = repout + qc_end.format(
+            self.get_qc("POS", "few"), self.get_qc("POS", "ntrk"), 9, 9, 9, 9, 9, 9
+        )
+
+        return repout
+
+    def print_variable_block(self, varnames, header=False, printuid=True):
+        """Print a block of variables in a standard format.
+
+        :param varnames: name of the variables to be written out
+        :param header: flag to indicate whether to print a header or not
+        :param printuid: switch to toggle printinf of the UID for run-on lines
+        :type varnames: list of strings
+        :type header: boolean
+        :type printuid: boolean
+
+        :return: string containing comma separated QC block
+        :rtype: string
+        """
+        if header:
+            if printuid:
+                repout = ["UID,DATE,PENTAD,"]
+            else:
+                repout = [""]
+
+            for var in varnames:
+                if len(var) > 1:
+                    joinedvar = "_".join(var)
+                else:
+                    joinedvar = var[0]
+                repout.append(joinedvar)
+                repout.append(",")
+        else:
+            if printuid:
+                repout = [self.getvar("UID")]
+                repout.append(",")
+
+                # ISO date time
+                repout.append(
+                    ""
+                    + datestring(
+                        self.getvar("YR"), self.getvar("MO"), self.getvar("DY")
+                    )
+                )
+                repout.append(",")
+                # pentad
+                try:
+                    p = which_pentad(self.getvar("MO"), self.getvar("DY"))
+                except Exception:
+                    p = 0
+
+                repout.append(str(p))
+                repout.append(",")
+            else:
+                repout = [""]
+
+            for var in varnames:
+                if var[0] == "ID":
+                    if self.getvar(var[0]) is None:
+                        repout.append(tostring(self.getvar(var[0])))
+                        repout.append(",")
+                    else:
+                        repout.append('"' + tostring(self.getvar(var[0])) + '"')
+                        repout.append(",")
+                else:
+                    if len(var) > 1:
+                        repout.append(tostring(self.getanom(var[0])))
+                        repout.append(",")
+                    else:
+                        repout.append(tostring(self.getvar(var[0])))
+                        repout.append(",")
+
+        # trim trailing comma off string and add newline
+        repout = repout[:-1]
+        repout.append("\n")
+        repout = "".join(repout)
+        return repout
+
+    def print_qc_block(self, blockname, varnames, header=False, printuid=True):
+        """Print a QC block in a standard format.
+
+        :param blockname: name of the QC block that is being printed out
+        :param varnames: name of the QC flags to be written out
+        :param header: flag to indicate whether to print a header or not
+        :param printuid: flag to toggle printing UID for run-on lines
+        :type blockname: string
+        :type varnames: list of strings
+        :type header: boolean
+        :type printuid: boolean
+
+        :return: string containing comma separated QC block
+        :rtype: string
+        """
+        if header:
+            if printuid:
+                repout = ["UID,"]
+            else:
+                repout = [""]
+
+            for var in varnames:
+                repout.append(var)
+                repout.append(",")
+        else:
+            if printuid:
+                repout = [self.getvar("UID")]
+                repout.append(",")
+            else:
+                repout = [""]
+
+            for var in varnames:
+                repout.append(f"{self.get_qc(blockname, var):d}")
+                repout.append(",")
+        repout = repout[:-1]
+        repout.append("\n")
+        repout = "".join(repout)
+        return repout
+
+
+class MarineReportQC(MarineReport):
+    """
+    An extension of the class`.MarineReport` which adds methods for applying base QC
+    and QI (Quality Improvement) to the reports.
+    """
+
+    def perform_base_qc(self, parameters):
+        """Run all the base QC checks defined in the Class."""
+        self.do_fix_missing_hour()
+
+        self.is_buoy()
+        self.is_ship()
+        self.is_deck_780()
+
+        self.do_position_check()
+        self.do_date_check()
+        self.do_time_check()
+        self.do_blacklist()
+        self.do_day_check(parameters["base"]["time_since_sun_above_horizon"])
+
+        self.humidity_blacklist()
+        self.mat_blacklist()
+        self.wind_blacklist()
+
+        self.do_base_sst_qc(parameters["SST"])
+        self.do_base_mat_qc(parameters["AT"])
+        self.do_base_dpt_qc(parameters["DPT"])
+        self.do_base_slp_qc(parameters["SLP"])
+        self.do_base_wind_qc(parameters["W"])
+
+        # special check for silly values in all humidity-related variables
+        # and set DPT hardlimit flag if necessary
+        self.set_qc("DPT", "hardlimit", 0)
+        for var in ["AT", "DPT", "SHU", "RH"]:
+            if qc.hard_limit(self.getvar(var), parameters[var]["hard_limits"]) == 1:
+                self.set_qc("DPT", "hardlimit", 1)
+
+        self.do_kate_mat_qc(parameters["AT"])
+
+    def perform_base_wind_qc(self, parameters):
+        """Run all the base Wind Speed QC checks.
+
+        :param parameters:
+        :return:
+        """
+        self.do_fix_missing_hour()
+
+        self.is_buoy()
+        self.is_ship()
+
+        self.wind_blacklist()
+
+        self.do_position_check()
+        self.do_date_check()
+        self.do_time_check()
+        self.do_blacklist()
+
+        self.do_base_wind_qc(parameters["W"])
+
+    def perform_base_dat_qc(self, parameters):
+        """Run all the base Day Marine Air Temperature QC checks."""
+        self.do_fix_missing_hour()
+
+        self.is_buoy()
+        self.is_ship()
+
+        self.mat_blacklist()
+
+        self.do_position_check()
+        self.do_date_check()
+        self.do_time_check()
+        self.do_blacklist()
+        self.do_day_check(parameters["base"]["time_since_sun_above_horizon"])
+
+        self.do_base_dat_qc(parameters["DAT"])
+
+    def perform_base_slp_qc(self, parameters):
+        """Run all the base Sea Level Pressure QC checks."""
+        self.do_fix_missing_hour()
+
+        self.is_buoy()
+        self.is_ship()
+        self.is_deck_780()
+
+        self.do_position_check()
+        self.do_date_check()
+        self.do_time_check()
+        self.do_blacklist()
+        self.do_day_check(parameters["base"]["time_since_sun_above_horizon"])
+
+        self.do_base_slp_qc(parameters["SLP"])
+
+    def perform_base_sst_qc(self, parameters):
+        """Run all the base Sea Surface Temperature QC checks."""
+        self.do_fix_missing_hour()
+
+        self.is_buoy()
+        self.is_ship()
+        self.is_deck_780()
+
+        self.do_position_check()
+        self.do_date_check()
+        self.do_time_check()
+        self.do_blacklist()
+        self.do_day_check(parameters["base"]["time_since_sun_above_horizon"])
+
+        self.do_base_sst_qc(parameters["SST"])
+
+    def do_fix_deck201_zero_hour(self):
+        """
+        Deck 201 GMT midnights are assigned to the wrong day,
+        see Carella, Kent, Berry 2015 Appendix A3
+        Reports from deck 201 before 1899 taken at the GMT midnight
+        were moved one day before the reported date.
+        """
+        if (
+            self.getvar("DCK") == 201
+            and self.getvar("YR") < 1899
+            and self.getvar("HR") == 0
+        ):
+            #            self.shift_day(-1)
+            pass
+
+    def do_fix_missing_hour(self):
+        """
+        Deck 701 has a whole bunch of otherwise good obs with missing Hours.
+        Set to 0000UTC and recalculate the ob time
+        """
+        if (
+            self.getvar("DCK") == 701
+            and self.getvar("YR") < 1860
+            and self.getvar("HR") is None
+        ):
+            self.setvar("HR", 0)
+            self.calculate_dt()
+
+    def do_position_check(self):
+        """Perform the positional QC check on the report."""
+        self.set_qc(
+            "POS", "pos", qc.position_check(self.getvar("LAT"), self.getvar("LON"))
+        )
+
+    def do_date_check(self):
+        """Perform the date QC check on the report."""
+        self.set_qc(
+            "POS",
+            "date",
+            qc.date_check(self.getvar("YR"), self.getvar("MO"), self.getvar("DY")),
+        )
+
+    def do_time_check(self):
+        """Perform the time QC check on the report."""
+        self.set_qc("POS", "time", qc.time_check(self.getvar("HR")))
+
+    def do_day_check(self, time_since_sun_above_horizon):
+        """Set the day/night flag on the report."""
+        if (
+            self.get_qc("POS", "pos") == 0
+            and self.get_qc("POS", "date") == 0
+            and self.get_qc("POS", "time") == 0
+        ):
+            self.set_qc(
+                "POS",
+                "day",
+                qc.day_test(
+                    self.getvar("YR"),
+                    self.getvar("MO"),
+                    self.getvar("DY"),
+                    self.getvar("HR"),
+                    self.lat(),
+                    self.lon(),
+                    time_since_sun_above_horizon,
+                ),
+            )
+        else:
+            self.set_qc("POS", "day", 1)
+
+    def do_blacklist(self):
+        """Do basic blacklisting on the report."""
+        self.set_qc(
+            "POS",
+            "blklst",
+            qc.blacklist(
+                self.getvar("ID"),
+                self.getvar("DCK"),
+                self.getvar("YR"),
+                self.getvar("MO"),
+                self.lat(),
+                self.lon(),
+                self.getvar("PT"),
+            ),
+        )
+
+    def do_base_wind_qc(self, parameters):
+        """Run the base Wind speed QC checks."""
+        self.set_qc("W", "noval", qc.value_check(self.getvar("W")))
+        self.set_qc(
+            "W", "hardlimit", qc.hard_limit(self.getvar("W"), parameters["hard_limits"])
+        )
+        self.set_qc(
+            "W",
+            "consistency",
+            qc.wind_consistency(
+                self.getvar("W"), self.getvar("D"), parameters["variable_limit"]
+            ),
+        )
+
+    def do_base_slp_qc(self, parameters):
+        """Run the base SLP QC checks, non-missing, climatology check and check for normal."""
+        assert "maximum_anomaly" in parameters
+        self.set_qc("SLP", "noval", qc.value_check(self.getvar("SLP")))
+        self.set_qc(
+            "SLP",
+            "clim",
+            qc.climatology_plus_stdev_with_lowbar(
+                self.getvar("SLP"),
+                self.getnorm("SLP"),
+                self.getnorm("SLP", "stdev"),
+                parameters["maximum_standardised_anomaly"],
+                parameters["lowbar"],
+            ),
+        )
+        self.set_qc("SLP", "nonorm", qc.no_normal_check(self.getnorm("SLP")))
+
+    def do_base_sst_qc(self, parameters):
+        """
+        Run the base SST QC checks, non-missing, above freezing, climatology check
+        and check for normal
+        """
+        assert "freezing_point" in parameters
+        assert "freeze_check_n_sigma" in parameters
+        assert "maximum_anomaly" in parameters
+
+        self.set_qc("SST", "noval", qc.value_check(self.getvar("SST")))
+
+        self.set_qc(
+            "SST",
+            "freez",
+            qc.sst_freeze_check(
+                self.getvar("SST"),
+                0.0,
+                parameters["freezing_point"],
+                parameters["freeze_check_n_sigma"],
+            ),
+        )
+
+        self.set_qc(
+            "SST",
+            "clim",
+            qc.climatology_check(
+                self.getvar("SST"), self.getnorm("SST"), parameters["maximum_anomaly"]
+            ),
+        )
+
+        self.set_qc("SST", "nonorm", qc.no_normal_check(self.getnorm("SST")))
+        self.set_qc(
+            "SST",
+            "hardlimit",
+            qc.hard_limit(self.getvar("SST"), parameters["hard_limits"]),
+        )
+
+    def do_base_mat_qc(self, parameters):
+        """Run the base MAT QC checks, non-missing, climatology check and check for normal etc."""
+        assert "maximum_anomaly" in parameters
+
+        self.set_qc("AT", "noval", qc.value_check(self.getvar("AT")))
+        self.set_qc(
+            "AT",
+            "clim",
+            qc.climatology_check(
+                self.getvar("AT"), self.getnorm("AT"), parameters["maximum_anomaly"]
+            ),
+        )
+        self.set_qc("AT", "nonorm", qc.no_normal_check(self.getnorm("AT")))
+        self.set_qc(
+            "AT",
+            "hardlimit",
+            qc.hard_limit(self.getvar("AT"), parameters["hard_limits"]),
+        )
+
+    def do_base_dat_qc(self, parameters):
+        """Run the base DAT QC checks, non-missing, climatology check and check for normal etc."""
+        assert "maximum_anomaly" in parameters
+
+        self.set_qc("DAT", "noval", qc.value_check(self.getvar("DAT")))
+        self.set_qc(
+            "DAT",
+            "clim",
+            qc.climatology_check(
+                self.getvar("DAT"), self.getnorm("DAT"), parameters["maximum_anomaly"]
+            ),
+        )
+        self.set_qc("DAT", "nonorm", qc.no_normal_check(self.getnorm("DAT")))
+        self.set_qc(
+            "DAT",
+            "hardlimit",
+            qc.hard_limit(self.getvar("DAT"), parameters["hard_limits"]),
+        )
+
+    def do_kate_mat_qc(self, parameters):
+        """
+        Kate's modified MAT checks, non missing, modified climatology check, check for normal etc.
+        Has a mix of AT and AT2 because we want to keep two sets of climatologies and checks for humidity
+        """
+        self.set_qc(
+            "AT2",
+            "clim",
+            qc.climatology_plus_stdev_check(
+                self.getvar("AT2"),
+                self.getnorm("AT2"),
+                self.getnorm("AT2", "stdev"),
+                parameters["minmax_standard_deviation"],
+                parameters["maximum_standardised_anomaly"],
+            ),
+        )
+
+        self.set_qc("AT2", "noval", qc.value_check(self.getvar("AT2")))
+        self.set_qc("AT2", "nonorm", qc.no_normal_check(self.getnorm("AT2")))
+        self.set_qc(
+            "AT2",
+            "hardlimit",
+            qc.hard_limit(self.getvar("AT"), parameters["hard_limits"]),
+        )
+
+    def do_base_dpt_qc(self, parameters):
+        """
+        Run the base DPT checks, non missing, modified climatology check, check for normal,
+        supersaturation etc.
+        """
+        self.set_qc(
+            "DPT",
+            "clim",
+            qc.climatology_plus_stdev_check(
+                self.getvar("DPT"),
+                self.getnorm("DPT"),
+                self.getnorm("DPT", "stdev"),
+                parameters["minmax_standard_deviation"],
+                parameters["maximum_standardised_anomaly"],
+            ),
+        )
+
+        self.set_qc("DPT", "noval", qc.value_check(self.getvar("DPT")))
+        self.set_qc("DPT", "nonorm", qc.no_normal_check(self.getnorm("DPT")))
+        self.set_qc(
+            "DPT", "ssat", qc.supersat_check(self.getvar("DPT"), self.getvar("AT2"))
+        )
+
+    def is_deck_780(self):
+        """Identify obs that are from ICOADS Deck 780 which consists of obs from WOD."""
+        if self.getvar("DCK") == 780:
+            self.set_qc("POS", "is780", 1)
+        else:
+            self.set_qc("POS", "is780", 0)
+
+    def wind_blacklist(self):
+        """Flag certain sources as ineligible for wind QC. Based on Shawn Smith's list."""
+        self.set_qc("W", "wind_blacklist", 0)
+
+        if self.getvar("DCK") in [708, 780]:
+            self.set_qc("W", "wind_blacklist", 1)
+
+        pass
+
+    def humidity_blacklist(self):
+        """Flag certain sources as ineligible for humidity QC."""
+        self.set_qc("DPT", "hum_blacklist", 0)
+        if self.getvar("PT") in [0, 1, 2, 3, 4, 5, 6, 8, 9, 10, 15]:
+            self.set_qc("DPT", "hum_blacklist", 0)
+        else:
+            self.set_qc("DPT", "hum_blacklist", 1)
+
+    def mat_blacklist(self):
+        """
+        Flag certain decks, areas and other sources as ineligible for MAT QC.
+        These exclusions are based on Kent et al. HadNMAT2 paper and include
+        Deck 780 which is oceanographic data and the North Atlantic, Suez,
+        Indian Ocean area in the 19th Century.
+        """
+        # See Kent et al. HadNMAT2 QC section
+        self.set_qc("AT", "mat_blacklist", 0)
+
+        if self.getvar("PT") == 5 and self.getvar("DCK") == 780:
+            self.set_qc("AT", "mat_blacklist", 1)
+
+        # make sure lons are in range -180 to 180
+        lon = self.lon()
+        lat = self.lat()
+        # North Atlantic, Suez and indian ocean to be excluded from MAT processing
+        if (
+            self.getvar("DCK") == 193
+            and 1880 <= self.getvar("YR") <= 1892
+            and (
+                (-80.0 <= lon <= 0.0 and 40.0 <= lat <= 55.0)
+                or (-10.0 <= lon <= 30.0 and 35.0 <= lat <= 45.0)
+                or (15.0 <= lon <= 45.0 and -10.0 <= lat <= 40.0)
+                or (15.0 <= lon <= 95.0 and lat >= -10.0 and lat <= 15.0)
+                or (95.0 <= lon <= 105.0 and -10.0 <= lat <= 5.0)
+            )
+        ):
+            self.set_qc("AT", "mat_blacklist", 1)
+
+    def is_buoy(self):
+        """
+        Identify whether report is from a moored or drifting buoy based
+        on ICOADS platform type PT. Set additional flag to pick out drifters only
+        """
+        if self.getvar("PT") in [6, 7]:
+            self.set_qc("POS", "isbuoy", 1)
+        else:
+            self.set_qc("POS", "isbuoy", 0)
+
+        if self.getvar("PT") == 7:
+            self.set_qc("POS", "isdrifter", 1)
+        else:
+            self.set_qc("POS", "isdrifter", 0)
+
+    def is_ship(self):
+        """
+        Identify whether report is from a ship based
+        on ICOADS platform type PT
+        """
+        if self.getvar("PT") in [0, 1, 2, 3, 4, 5, 10, 11, 12, 17]:
+            self.set_qc("POS", "isship", 1)
+        else:
+            self.set_qc("POS", "isship", 0)
+
+
+class Voyage:
+    """
+    Class for handling lists of MarineReports as coherent sets of measurements
+    from a single ship. Includes track check and repeated value checks which
+    operate on all the observations in the class`.Voyage`.
+    """
+
+    def __init__(self):
+        self.reps = []
+
+    def __len__(self):
+        """Return length."""
+        return len(self.reps)
+
+    def rep_feed(self):
+        """Function for iterating over the MarineReports in a Voyage."""
+        yield from self.reps
+
+    def getrep(self, position):
+        """Get the report for a particular location in the list.
+
+        :param position: the position the desired report occupies in the list
+        :type position: integer
+        :return: MarineReport at required index in the Voyage
+        :rtype: MarineReport
+        """
+        return self.reps[position]
+
+    def last_rep(self):
+        """Get the last report in the Voyage.
+
+        :return: last MarineReport in the Voyage
+        :rtype: MarineReport
+        """
+        nreps = len(self.reps)
+        return self.reps[nreps - 1]
+
+    def setvar(self, position, varname, value):
+        """Set a particular variable from a particular report.
+
+        :param position: the position the desired report occupies in the list
+        :param varname: the variable name to recover
+        :param value: the variable value
+        :type position: integer
+        :type varname: string
+        :type value: float or string
+        """
+        return self.reps[position].setvar(varname, value)
+
+    def getvar(self, position, varname):
+        """Get a particular variable from a particular report.
+
+        :param position: the position the desired report occupies in the list
+        :param varname: the variable name to recover
+        :type position: integer
+        :type varname: string
+        :return: variable value at required index
+        :rtype: string, float
+        """
+        return self.reps[position].getvar(varname)
+
+    def set_qc(self, position, qc_type, specific_flag, set_value):
+        """Set the QC flag of a report at a specified position to a specified value.
+
+        :param position: the position the desired report occupies in the list
+        :param qc_type: the general QC area e.g. SST, MAT...
+        :param specific_flag: the name of the flag to be set e.g. buddy_check, repeated_value
+        :param set_value: the value which is to be given to the flag
+        :type position: integer
+        :type qc_type: string
+        :type specific_flag: string
+        :type set_value: integer in 0-9
+        """
+        self.reps[position].set_qc(qc_type, specific_flag, set_value)
+
+    def get_qc(self, position, qc_type, specific_flag):
+        """Get the QC flag for a report at a specified position.
+
+        :param position: the position the desired report occupies in the list
+        :param qc_type: the general QC area e.g. SST, MAT...
+        :param specific_flag: the name of the flag to be set e.g. buddy_check, repeated_value
+        :type position: integer
+        :type qc_type: string
+        :type specific_flag: string
+        :return: the value which is to be given to the flag
+        :rtype set_value: integer in 0-9
+        """
+        return self.reps[position].get_qc(qc_type, specific_flag)
+
+    def add_report(self, rep):
+        """Add a MarineReport to the Voyage.
+
+        :param rep: MarineReport to be added to the end of the Voyage
+        :type rep: MareineReport
+        """
+        self.reps.append(rep)
+
+        if len(self.reps) > 1:
+            i = len(self.reps)
+            shpspd, shpdis, shpdir, tdiff = self.reps[i - 1] - self.reps[i - 2]
+            self.reps[i - 1].setext("speed", shpspd)
+            self.reps[i - 1].setext("course", shpdir)
+            self.reps[i - 1].setext("distance", shpdis)
+            self.reps[i - 1].setext("time_diff", tdiff)
+        else:
+            self.reps[0].setext("speed", None)
+            self.reps[0].setext("course", None)
+            self.reps[0].setext("distance", None)
+            self.reps[0].setext("time_diff", None)
+
+    def sort(self):
+        """Sorts the reports into time order."""
+        self.reps.sort()
+        # then recalculate times, speeds etc.
+        if len(self.reps) > 1:
+            for i in range(1, len(self.reps)):
+                shpspd, shpdis, shpdir, tdiff = self.reps[i] - self.reps[i - 1]
+                self.reps[i].setext("speed", shpspd)
+                self.reps[i].setext("course", shpdir)
+                self.reps[i].setext("distance", shpdis)
+                self.reps[i].setext("time_diff", tdiff)
+
+    def get_speed(self):
+        """
+        Return a list containing the speeds of all the reports as
+        estimated from the positions of consecutive reports
+
+        :return: list of speeds in km/hr
+        :rtype: list[float]
+        """
+        spd = []
+        for i in range(0, len(self.reps)):
+            spd.append(self.reps[i].getext("speed"))
+
+        return spd
+
+    def meansp(self):
+        """
+        Calculate the mean speed of the voyage based on speeds
+        estimated from the positions of consecutive reports.
+
+        :return: mean voyage speed
+        :rtype: float
+        """
+        spd = self.get_speed()
+
+        if len(spd) > 1:
+            amean = np.mean(spd[1:])
+        else:
+            amean = None
+
+        return amean
+
+    def calc_alternate_speeds(self):
+        """The speeds and courses can also be calculated using alternating reports."""
+        for i in range(0, len(self.reps)):
+            self.reps[i].setext("alt_speed", None)
+            self.reps[i].setext("alt_course", None)
+            self.reps[i].setext("alt_distance", None)
+            self.reps[i].setext("alt_time_diff", None)
+
+        if len(self.reps) > 2:
+            for i in range(1, len(self.reps) - 1):
+                shpspd, shpdis, shpdir, tdiff = self.reps[i + 1] - self.reps[i - 1]
+                self.reps[i].setext("alt_speed", shpspd)
+                self.reps[i].setext("alt_course", shpdir)
+                self.reps[i].setext("alt_distance", shpdis)
+                self.reps[i].setext("alt_time_diff", tdiff)
+
+    def find_saturated_runs(self, parameters):
+        """
+        Perform checks on persistence of 100% rh while going through the voyage.
+        While going through the voyage repeated strings of 100 %rh (AT == DPT) are noted.
+        If a string extends beyond 20 reports and two days/48 hrs in time then all values are set to
+        fail the repsat qc flag.
+        """
+        min_time_threshold = parameters["min_time_threshold"]
+        shortest_run = parameters["shortest_run"]
+
+        satcount = []
+
+        for i, rep in enumerate(self.reps):
+            self.reps[i].set_qc("DPT", "repsat", 0)
+
+            if rep.saturated():
+                satcount.append(i)
+
+            elif not (rep.saturated()) and len(satcount) > shortest_run:
+                shpspd, shpdis, shpdir, tdiff = (
+                    self.reps[satcount[len(satcount) - 1]] - self.reps[satcount[0]]
+                )
+
+                if tdiff >= min_time_threshold:
+                    for loc in satcount:
+                        self.reps[loc].set_qc("DPT", "repsat", 1)
+                    satcount = []
+                else:
+                    satcount = []
+
+            else:
+                satcount = []
+
+        if len(satcount) > shortest_run:
+            shpspd, shpdis, shpdir, tdiff = (
+                self.reps[satcount[len(satcount) - 1]] - self.reps[satcount[0]]
+            )
+            del shpspd
+            del shpdis
+            del shpdir
+            if tdiff >= min_time_threshold:
+                for loc in satcount:
+                    self.reps[loc].set_qc("DPT", "repsat", 1)
+
+        return
+
+    def find_multiple_rounded_values(self, parameters, intype="DPT"):
+        """
+        Find instances when more than "threshold" of the observations are
+        whole numbers and set the 'round' flag. Used in the humidity QC
+        where there are times when the values are rounded and this may
+        have caused a bias.
+
+        :param parameters: A dictionary with two entries 'threshold' Fraction of obs in a class`.Voyage` above which
+            rounded obs are flagged and 'min_count' the smallest number of observations to which this check can be applied
+        :param intype: variable name being checked 'DPT' is default
+        :type intype: string
+        """
+        assert intype in ["SST", "AT", "AT2", "DPT"]
+
+        min_count = parameters["min_count"]
+        threshold = parameters["threshold"]
+
+        assert 0.0 <= threshold <= 1.0
+
+        # initialise
+        for rep in self.reps:
+            rep.set_qc(intype, "round", 0)
+
+        valcount = {}
+        allcount = 0
+
+        for i, rep in enumerate(self.reps):
+            if rep.getvar(intype) is not None:
+                allcount += 1
+                if str(rep.getvar(intype)) in valcount:
+                    valcount[str(rep.getvar(intype))].append(i)
+                else:
+                    valcount[str(rep.getvar(intype))] = [i]
+
+        if allcount > min_count:
+            wholenums = 0
+            for key in valcount:
+                if float(key).is_integer():
+                    wholenums = wholenums + len(valcount[key])
+
+            if float(wholenums) / float(allcount) >= threshold:
+                for key in valcount:
+                    if float(key).is_integer():
+                        for i in valcount[key]:
+                            self.reps[i].set_qc(intype, "round", 1)
+
+        return
+
+    def find_repeated_values(self, parameters, intype="SST"):
+        """
+        Find cases where more than a given proportion of SSTs have the same value
+
+        :param parameters: a dictionary with two entries, 'threshold' the maximum fraction of observations that can
+            have a given value and 'min_count' the smallest sequence of observations that this check will be performed
+            on
+        :param intype: either 'SST' or 'MAT' to find repeated SSTs or MATs
+        :type intype: string
+
+        This method goes through a voyage and finds any cases where more than a threshold fraction of
+        the observations have the same SST or NMAT values or whatever.
+        """
+        assert intype in ["SST", "AT", "AT2", "DPT", "SLP"]
+
+        threshold = parameters["threshold"]
+        assert 0.0 <= threshold <= 1.0
+
+        min_count = parameters["min_count"]
+
+        # initialise
+        for rep in self.reps:
+            rep.set_qc(intype, "rep", 0)
+
+        valcount = {}
+        allcount = 0
+
+        for i, rep in enumerate(self.reps):
+            if rep.getvar(intype) is not None:
+                allcount += 1
+                if str(rep.getvar(intype)) in valcount:
+                    valcount[str(rep.getvar(intype))].append(i)
+                else:
+                    valcount[str(rep.getvar(intype))] = [i]
+
+        if allcount > min_count:
+            for key in valcount:
+                if float(len(valcount[key])) / float(allcount) > threshold:
+                    for i in valcount[key]:
+                        self.reps[i].set_qc(intype, "rep", 1)
+                else:
+                    for i in valcount[key]:
+                        self.reps[i].set_qc(intype, "rep", 0)
+
+        return
+
+    def predict_next_point(self, timediff):
+        """
+        The latitude and longitude of the next point are estimated based on
+        an extrapolation of the great circle drawn between the previous two
+        points
+
+        :param timediff: predict the latitude and longitude after this timediff has elapsed.
+        :type timediff: float
+        """
+        assert timediff >= 0
+        nreps = len(self.reps)
+
+        assert nreps > 0, "Need at least one report in the voyage to predict"
+
+        if nreps == 1:
+            return self.reps[0].lat(), self.reps[0].lon()
+
+        if abs(self.reps[nreps - 1].getvar("time_diff")) < 0.00001:
+            return (self.reps[nreps - 1].lat(), self.reps[nreps - 1].lon())
+
+        # take last-but-one and last point. Calculate a speed and
+        # great circle course from them.
+        course = self.reps[nreps - 1].getvar("course")
+        distance = self.reps[nreps - 1].getvar("speed") * (
+            self.reps[nreps - 1].getvar("time_diff") + timediff
+        )
+
+        lat1 = self.reps[nreps - 2].lat()
+        lon1 = self.reps[nreps - 2].lon()
+
+        lat, lon = sph.lat_lon_from_course_and_distance(lat1, lon1, course, distance)
+
+        return lat, lon
+
+    def distr1(self):
+        """
+        calculate what the distance is between the projected position (based on the reported
+        speed and heading at the current and previous time steps) and the actual position. The
+        observations are taken in time order.
+
+        :return: list of distances from estimated positions
+        :rtype: list of floats
+
+        This takes the speed and direction reported by the ship and projects it forwards half a
+        time step, it then projects it forwards another half time step using the speed and
+        direction for the next report, to which the projected location
+        is then compared. The distances between the projected and actual locations is returned
+        """
+        km_to_nm = 0.539957
+
+        nobs = len(self)
+
+        distance_from_est_location = [None]
+
+        for i in range(1, nobs):
+            if (
+                self.getvar(i, "vsi") is not None
+                and self.getvar(i - 1, "vsi") is not None
+                and self.getvar(i, "dsi") is not None
+                and self.getvar(i - 1, "dsi") is not None
+                and self.getvar(i, "time_diff") is not None
+            ):
+                # get increment from initial position
+                lat1, lon1 = tc.increment_position(
+                    self.getvar(i - 1, "LAT"),
+                    self.getvar(i - 1, "LON"),
+                    self.getvar(i - 1, "vsi") / km_to_nm,
+                    self.getvar(i - 1, "dsi"),
+                    self.getvar(i, "time_diff"),
+                )
+
+                lat2, lon2 = tc.increment_position(
+                    self.getvar(i, "LAT"),
+                    self.getvar(i, "LON"),
+                    self.getvar(i, "vsi") / km_to_nm,
+                    self.getvar(i, "dsi"),
+                    self.getvar(i, "time_diff"),
+                )
+                # apply increments to the lat and lon at i-1
+                alatx = self.getvar(i - 1, "LAT") + lat1 + lat2
+                alonx = self.getvar(i - 1, "LON") + lon1 + lon2
+
+                # calculate distance between calculated position and the second reported position
+                discrepancy = sph.sphere_distance(
+                    self.getvar(i, "LAT"), self.getvar(i, "LON"), alatx, alonx
+                )
+
+                distance_from_est_location.append(discrepancy)
+
+            else:
+                # in the absence of reported speed and direction set to None
+                distance_from_est_location.append(None)
+
+        return distance_from_est_location
+
+    def distr2(self):
+        """
+        calculate what the
+        distance is between the projected position (based on the reported speed and
+        heading at the current and
+        previous time steps) and the actual position. The calculation proceeds from the
+        final, later observation to the
+        first (in contrast to distr1 which runs in time order)
+
+        :return: list of distances from estimated positions
+        :rtype: list of floats
+
+        This takes the speed and direction reported by the ship and projects it forwards half a time step, it then
+        projects it forwards another half time step using the speed and direction for the next report, to which the
+        projected location is then compared. The distances between the projected and actual locations is returned
+        """
+        km_to_nm = 0.539957
+
+        nobs = len(self)
+
+        distance_from_est_location = [None]
+
+        for i in range(nobs - 1, 0, -1):
+            if (
+                self.getvar(i, "vsi") is not None
+                and self.getvar(i - 1, "vsi") is not None
+                and self.getvar(i, "dsi") is not None
+                and self.getvar(i - 1, "dsi") is not None
+                and self.getvar(i, "time_diff") is not None
+            ):
+                # get increment from initial position - backwards in time
+                # means reversing the direction by 180 degrees
+                lat1, lon1 = tc.increment_position(
+                    self.getvar(i, "LAT"),
+                    self.getvar(i, "LON"),
+                    self.getvar(i, "vsi") / km_to_nm,
+                    self.getvar(i, "dsi") - 180.0,
+                    self.getvar(i, "time_diff"),
+                )
+
+                lat2, lon2 = tc.increment_position(
+                    self.getvar(i - 1, "LAT"),
+                    self.getvar(i - 1, "LON"),
+                    self.getvar(i - 1, "vsi") / km_to_nm,
+                    self.getvar(i - 1, "dsi") - 180.0,
+                    self.getvar(i, "time_diff"),
+                )
+
+                # apply increments to the lat and lon at i-1
+                alatx = self.getvar(i, "LAT") + lat1 + lat2
+                alonx = self.getvar(i, "LON") + lon1 + lon2
+
+                # calculate distance between calculated position and the second reported position
+                discrepancy = sph.sphere_distance(
+                    self.getvar(i - 1, "LAT"), self.getvar(i - 1, "LON"), alatx, alonx
+                )
+                distance_from_est_location.append(discrepancy)
+
+            else:
+                # in the absence of reported speed and direction set to None
+                distance_from_est_location.append(None)
+
+        # that fancy bit at the end reverses the array
+        return distance_from_est_location[::-1]
+
+    def midpt(self):
+        """
+        interpolate between alternate reports and compare the
+        interpolated location to the actual location. e.g. take difference between
+        reports 2 and 4 and interpolate to get an estimate for the position at the time
+        of report 3. Then compare the estimated and actual positions at the time of
+        report 3.
+
+        :return: list of distances from estimated positions in km
+        :rtype: list of floats
+
+        The calculation linearly interpolates the latitudes and longitudes (allowing for
+        wrapping around the dateline and so on).
+        """
+        nobs = len(self)
+
+        midpoint_discrepancies = [None]
+
+        for i in range(1, nobs - 1):
+            t0 = self.getvar(i, "time_diff")
+            t1 = self.getvar(i + 1, "time_diff")
+
+            if t0 is not None and t1 is not None:
+                if t0 + t1 != 0:
+                    fraction_of_time_diff = t0 / (t0 + t1)
+                else:
+                    fraction_of_time_diff = 0.0
+            else:
+                fraction_of_time_diff = 0.0
+
+            if fraction_of_time_diff > 1.0:
+                print(fraction_of_time_diff, t0, t1)
+
+            estimated_lat_at_midpt, estimated_lon_at_midpt = sph.intermediate_point(
+                self.getvar(i - 1, "LAT"),
+                self.getvar(i - 1, "LON"),
+                self.getvar(i + 1, "LAT"),
+                self.getvar(i + 1, "LON"),
+                fraction_of_time_diff,
+            )
+
+            discrepancy = sph.sphere_distance(
+                self.getvar(i, "LAT"),
+                self.getvar(i, "LON"),
+                estimated_lat_at_midpt,
+                estimated_lon_at_midpt,
+            )
+
+            midpoint_discrepancies.append(discrepancy)
+
+        midpoint_discrepancies.append(None)
+
+        return midpoint_discrepancies
+
+    def iquam_track_check(self, parameters):
+        """
+        Perform the IQUAM track check as detailed in Xu and Ignatov 2013
+
+        The track check calculates speeds between pairs of observations and
+        counts how many exceed a threshold speed. The ob with the most
+        violations of this limit is flagged as bad and removed from the
+        calculation. Then the next worst is found and removed until no
+        violatios remain.
+        """
+        buoy_speed_limit = parameters["buoy_speed_limit"]  # 15.0 #km/h
+        ship_speed_limit = parameters["ship_speed_limit"]  # 60.0 #km/h
+
+        delta_d = parameters["delta_d"]  # 1.11 #0.1 degrees of latitude
+        delta_t = parameters["delta_t"]  # 0.01 #one hundredth of an hour
+
+        n_neighbours = parameters["number_of_neighbours"]
+
+        numobs = len(self)
+
+        if numobs == 0:
+            return
+
+        if ii.id_is_generic(self.getvar(0, "ID"), self.getvar(0, "YR")):
+            for i in range(0, numobs):
+                self.set_qc(i, "POS", "iquam_track", 0)
+            return
+
+        if self.getvar(0, "PT") in [6, 7]:
+            speed_limit = buoy_speed_limit
+        else:
+            speed_limit = ship_speed_limit
+
+        speed_violations = []
+        count_speed_violations = []
+
+        for t1 in range(0, numobs):
+            self.set_qc(t1, "POS", "iquam_track", 0)
+
+            violations_for_this_report = []
+            count_violations_this_report = 0.0
+
+            lo = max(0, t1 - n_neighbours)
+            hi = min(numobs, t1 + n_neighbours + 1)
+
+            for t2 in range(lo, hi):
+                speed, distance, direction, time_diff = self.reps[t2] - self.reps[t1]
+                del speed
+                del direction
+
+                iquam_condition = max([abs(distance) - delta_d, 0.0]) / (
+                    abs(time_diff) + delta_t
+                )
+
+                if iquam_condition > speed_limit:
+                    violations_for_this_report.append(t2)
+                    count_violations_this_report += 1.0
+
+            speed_violations.append(violations_for_this_report)
+            count_speed_violations.append(count_violations_this_report)
+
+        count = 0
+        while np.sum(count_speed_violations) > 0.0:
+            most_fails = np.argmax(count_speed_violations)
+            self.set_qc(most_fails, "POS", "iquam_track", 1)
+
+            for index in speed_violations[most_fails]:
+                if most_fails in speed_violations[index]:
+                    speed_violations[index].remove(most_fails)
+                    count_speed_violations[index] -= 1.0
+
+            count_speed_violations[most_fails] = 0
+            count += 1
+
+        return
+
+    def track_check(self, parameters):
+        """
+        Perform one pass of the track check
+
+        This is an implementation of the MDS track check code
+        which was originally written in the 1990s. I don't know why this piece of
+        historic trivia so exercises my mind, but it does: the 1990s! I wish my code
+        would last so long.
+        """
+        max_direction_change = parameters["max_direction_change"]
+        max_speed_change = parameters["max_speed_change"]
+        max_absolute_speed = parameters["max_absolute_speed"]
+        max_midpoint_discrepancy = parameters["max_midpoint_discrepancy"]
+
+        km_to_nm = 0.539957
+        nobs = len(self)
+
+        # no obs in, no qc outcomes out
+        if nobs == 0:
+            return
+
+        # Generic ids and buoys get a free pass on the track check
+        if (
+            ii.id_is_generic(self.getvar(0, "ID"), self.getvar(0, "YR"))
+            or self.getvar(0, "PT") == 6
+            or self.getvar(0, "PT") == 7
+        ):
+            nobs = len(self)
+            for i in range(0, nobs):
+                self.set_qc(i, "POS", "trk", 0)
+                self.set_qc(i, "POS", "few", 0)
+            return
+
+        # fewer than three obs - set the fewsome flag
+        # deck 720 gets a pass prior to 1891 see
+        # Carella, Kent, Berry 2015 Appendix A3
+        if nobs < 3:
+            if self.getvar(0, "DCK") == 720 and self.getvar(0, "YR") < 1891:
+                nobs = len(self)
+                for i in range(0, nobs):
+                    self.set_qc(i, "POS", "trk", 0)
+                    self.set_qc(i, "POS", "few", 0)
+                return
+            else:
+                nobs = len(self)
+                for i in range(0, nobs):
+                    self.set_qc(i, "POS", "trk", 0)
+                    self.set_qc(i, "POS", "few", 1)
+                return
+
+        # work out speeds and distances between alternating points
+        self.calc_alternate_speeds()
+        # what are the mean and mode speeds?
+        modal_speed = tc.modesp(self.get_speed())
+        # set speed limits based on modal speed
+        amax, amaxx, amin = tc.set_speed_limits(modal_speed)
+        del amaxx
+        del amin
+        # compare reported speeds and positions if we have them
+        forward_diff_from_estimated = self.distr1()
+        reverse_diff_from_estimated = self.distr2()
+        try:
+            midpoint_diff_from_estimated = self.midpt()
+        except Exception:
+            print(self.getvar(0, "ID"))
+            assert False
+
+        # do QC
+        self.set_qc(0, "POS", "trk", 0)
+        self.set_qc(0, "POS", "few", 0)
+
+        for i in range(1, nobs - 1):
+            thisqc_a = 0
+            thisqc_b = 0
+
+            # together these cover the speeds calculate from point i
+            if (
+                self.getvar(i, "speed") is not None
+                and self.getvar(i, "speed") > amax
+                and self.getvar(i - 1, "alt_speed") is not None
+                and self.getvar(i - 1, "alt_speed") > amax
+            ):
+                thisqc_a += 1.00
+            elif (
+                self.getvar(i + 1, "speed") is not None
+                and self.getvar(i + 1, "speed") > amax
+                and self.getvar(i + 1, "alt_speed") is not None
+                and self.getvar(i + 1, "alt_speed") > amax
+            ):
+                thisqc_a += 2.00
+            elif (
+                self.getvar(i, "speed") is not None
+                and self.getvar(i, "speed") > amax
+                and self.getvar(i + 1, "speed") is not None
+                and self.getvar(i + 1, "speed") > amax
+            ):
+                thisqc_a += 3.00
+
+                # Quality-control by examining the distance
+            # between the calculated and reported second position.
+            thisqc_b += tc.check_distance_from_estimate(
+                self.getvar(i, "vsi"),
+                self.getvar(i - 1, "vsi"),
+                self.getvar(i, "time_diff"),
+                forward_diff_from_estimated[i],
+                reverse_diff_from_estimated[i],
+            )
+            # Check for continuity of direction
+            thisqc_b += tc.direction_continuity(
+                self.getvar(i, "dsi"),
+                self.getvar(i - 1, "dsi"),
+                self.getvar(i, "course"),
+                max_direction_change,
+            )
+            # Check for continuity of speed.
+            thisqc_b += tc.speed_continuity(
+                self.getvar(i, "vsi"),
+                self.getvar(i - 1, "vsi"),
+                self.getvar(i, "speed"),
+                max_speed_change,
+            )
+
+            # check for speeds in excess of 40.00 knots
+            if self.getvar(i, "speed") > max_absolute_speed / km_to_nm:
+                thisqc_b += 10.0
+
+            # make the final decision
+            if (
+                midpoint_diff_from_estimated[i] > max_midpoint_discrepancy / km_to_nm
+                and thisqc_a > 0
+                and thisqc_b > 0
+            ):
+                self.set_qc(i, "POS", "trk", 1)
+                self.set_qc(i, "POS", "few", 0)
+            else:
+                self.set_qc(i, "POS", "trk", 0)
+                self.set_qc(i, "POS", "few", 0)
+
+        self.set_qc(nobs - 1, "POS", "trk", 0)
+        self.set_qc(nobs - 1, "POS", "few", 0)
+
+    def spike_check(self, parameters, intype="SST"):
+        """
+        Perform IQUAM like spike check on the class`.Voyage`.
+
+        :param parameters: Parameter dictionary containing entries for max_gradient_space, max_gradient_time,
+            ship_delta_t, buoy_delta_t and number_of_neighbours.
+        :param intype: Variable to spike check (currently limited to SST)
+        :type parameters: dictionary
+        :type intype: string
+        """
+        numobs = len(self)
+
+        if numobs == 0:
+            return
+
+        max_gradient_space = parameters["max_gradient_space"]  # K/km
+        max_gradient_time = parameters["max_gradient_time"]  # K/hr
+
+        ship_delta_t = parameters["ship_delta_t"]  # K
+        buoy_delta_t = parameters["buoy_delta_t"]  # K
+
+        n_neighbours = parameters["number_of_neighbours"]
+
+        if self.getvar(0, "PT") in [6, 7]:
+            delta_t = buoy_delta_t
+        else:
+            delta_t = ship_delta_t
+
+        gradient_violations = []
+        count_gradient_violations = []
+
+        for t1 in range(0, numobs):
+            self.set_qc(t1, intype, "spike", 0)
+
+            violations_for_this_report = []
+            count_violations_this_report = 0.0
+
+            lo = max(0, t1 - n_neighbours)
+            hi = min(numobs, t1 + n_neighbours + 1)
+
+            for t2 in range(lo, hi):
+                if (
+                    self.getvar(t2, intype) is not None
+                    and self.getvar(t1, intype) is not None
+                ):
+                    speed, distance, direction, time_diff = (
+                        self.reps[t2] - self.reps[t1]
+                    )
+                    del speed
+                    del direction
+                    val_change = abs(self.getvar(t2, intype) - self.getvar(t1, intype))
+
+                    iquam_condition = max(
+                        [
+                            delta_t,
+                            abs(distance) * max_gradient_space,
+                            abs(time_diff) * max_gradient_time,
+                        ]
+                    )
+
+                    if val_change > iquam_condition:
+                        violations_for_this_report.append(t2)
+                        count_violations_this_report += 1.0
+
+            gradient_violations.append(violations_for_this_report)
+            count_gradient_violations.append(count_violations_this_report)
+
+        count = 0
+        while np.sum(count_gradient_violations) > 0.0:
+            most_fails = np.argmax(count_gradient_violations)
+            self.set_qc(most_fails, intype, "spike", 1)
+
+            for index in gradient_violations[most_fails]:
+                if most_fails in gradient_violations[index]:
+                    gradient_violations[index].remove(most_fails)
+                    count_gradient_violations[index] -= 1.0
+
+            count_gradient_violations[most_fails] = 0
+            count += 1
+
+        return
+
+    def buoy_aground_check(self, parameters, sort=True):
+        """
+        Perform drifting buoy tracking qc aground check on a class`.Voyage`.
+
+        :param parameters: Parameter dictionary containing entries for smooth_win, min_win_period and max_win_period.
+        :param sort: True to sort voyage reports in time before QC
+        :type parameters: dictionary
+        :type sort: boolean
+        """
+        numobs = len(self)
+        if numobs == 0:
+            print("no obs for qc, skipping aground check")
+            return
+        if self.getvar(0, "PT") != 7:
+            print("voyage is not a drifter, skipping aground check")
+            return
+        if sort:
+            self.sort()
+        try:
+            tqc.do_aground_check(
+                self.reps,
+                parameters["smooth_win"],
+                parameters["min_win_period"],
+                parameters["max_win_period"],
+            )
+        except AssertionError as error:
+            raise AssertionError("buoy aground check failed to run: " + str(error))
+        return
+
+    def new_buoy_aground_check(self, parameters, sort=True):
+        """
+        Perform drifting buoy tracking qc aground check on a class`.Voyage`.
+
+        :param parameters: Parameter dictionary containing entries for smooth_win and min_win_period.
+        :param sort: True to sort voyage reports in time before QC
+        :type parameters: dictionary
+        :type sort: boolean
+        """
+        numobs = len(self)
+        if numobs == 0:
+            print("no obs for qc, skipping aground check")
+            return
+        if self.getvar(0, "PT") != 7:
+            print("voyage is not a drifter, skipping aground check")
+            return
+        if sort:
+            self.sort()
+        try:
+            tqc.do_new_aground_check(
+                self.reps, parameters["smooth_win"], parameters["min_win_period"]
+            )
+        except AssertionError as error:
+            raise AssertionError("buoy aground check failed to run: " + str(error))
+        return
+
+    def buoy_speed_check(self, parameters, sort=True):
+        """Perform drifting buoy tracking qc speed check on a class`.Voyage`.
+
+        :param parameters: Parameter dictionary containing entries for speed_limit, min_win_period and max_win_period.
+        :param sort: True to sort voyage reports in time before QC
+        :type parameters: dictionary
+        :type sort: boolean
+        """
+        numobs = len(self)
+        if numobs == 0:
+            print("no obs for qc, skipping speed check")
+            return
+        if self.getvar(0, "PT") != 7:
+            print("voyage is not a drifter, skipping speed check")
+            return
+        if sort:
+            self.sort()
+        try:
+            tqc.do_speed_check(
+                self.reps,
+                parameters["speed_limit"],
+                parameters["min_win_period"],
+                parameters["max_win_period"],
+            )
+        except AssertionError as error:
+            raise AssertionError("buoy speed check failed to run: " + str(error))
+        return
+
+    def new_buoy_speed_check(self, iquam_parameters, parameters, sort=True):
+        """Perform drifting buoy tracking qc speed check on a class`.Voyage`.
+
+        :param iquam_parameters: Parameter dictionary for Voyage.iquam_track_check() function.
+        :param parameters: Parameter dictionary containing entries for speed_limit and min_win_period.
+        :param sort: True to sort voyage reports in time before QC
+        :type iquam_parameters: dictionary
+        :type parameters: dictionary
+        :type sort: boolean
+        """
+        numobs = len(self)
+        if numobs == 0:
+            print("no obs for qc, skipping speed check")
+            return
+        if self.getvar(0, "PT") != 7:
+            print("voyage is not a drifter, skipping speed check")
+            return
+        if sort:
+            self.sort()
+        try:
+            tqc.do_new_speed_check(
+                self.reps,
+                iquam_parameters,
+                parameters["speed_limit"],
+                parameters["min_win_period"],
+            )
+        except AssertionError as error:
+            raise AssertionError("buoy speed check failed to run: " + str(error))
+        return
+
+    def buoy_tail_check(self, parameters, sort=True):
+        """Perform drifting buoy tracking qc tail check on a class`.Voyage`.
+
+        :param parameters: Parameter dictionary containing entries for long_win_len, long_err_std_n, short_win_len,
+                           short_err_std_n, short_win_n_bad, drift_inter, drif_intra and background_err_lim.
+        :param sort: True to sort voyage reports in time before QC
+        :type parameters: dictionary
+        :type sort: boolean
+        """
+        numobs = len(self)
+        if numobs == 0:
+            print("no obs for qc, skipping tail check")
+            return
+        if self.getvar(0, "PT") != 7:
+            print("voyage is not a drifter, skipping tail check")
+            return
+        if sort:
+            self.sort()
+        try:
+            tqc.do_sst_tail_check(
+                self.reps,
+                parameters["long_win_len"],
+                parameters["long_err_std_n"],
+                parameters["short_win_len"],
+                parameters["short_err_std_n"],
+                parameters["short_win_n_bad"],
+                parameters["drift_inter"],
+                parameters["drif_intra"],
+                parameters["background_err_lim"],
+            )
+        except AssertionError as error:
+            raise AssertionError("buoy tail check failed to run: " + str(error))
+        return
+
+    def buoy_bias_noise_check(self, parameters, sort=True):
+        """Perform check for biased or noisy drifting buoys on a class`.Voyage`.
+
+        :param parameters: Parameter dictionary containing entries for n_eval, bias_lim, drif_intra, drif_inter,
+                           err_std_n, n_bad and background_err_lim.
+        :param sort: True to sort voyage reports in time before QC
+        :type parameters: dictionary
+        :type sort: boolean
+        """
+        numobs = len(self)
+        if numobs == 0:
+            print("no obs for qc, skipping bias-noise check")
+            return
+        if self.getvar(0, "PT") != 7:
+            print("voyage is not a drifter, skipping bias-noise check")
+            return
+        if sort:
+            self.sort()
+        try:
+            tqc.do_sst_biased_noisy_check(
+                self.reps,
+                parameters["n_eval"],
+                parameters["bias_lim"],
+                parameters["drif_intra"],
+                parameters["drif_inter"],
+                parameters["err_std_n"],
+                parameters["n_bad"],
+                parameters["background_err_lim"],
+            )
+        except AssertionError as error:
+            raise AssertionError("buoy bias-noise check failed to run: " + str(error))
+        return
+
+    def write_qc(self, runid, icoads_dir, year, month, allvarnames):
+        """Write out QC flags for specified variable names from the contents of the class`.Deck`."""
+        count_write = 0
+        syr = str(year)
+        smn = f"{month:02}"
+        for var in allvarnames:
+            outfilename = (
+                var
+                + "_qc_"
+                + syr
+                + smn
+                + "_"
+                + self.reps[0].getvar("ID")
+                + "_"
+                + runid
+                + ".csv"
+            )
+            outfile = open(icoads_dir + "/" + outfilename, "w")
+            outfile.write(
+                self.reps[0].print_qc_block(var, allvarnames[var], header=True)
+            )
+            count_write = 0
+            for rep in self.reps:
+                if rep.getvar("YR") == year and rep.getvar("MO") == month:
+                    outfile.write(
+                        rep.print_qc_block(var, allvarnames[var], header=False)
+                    )
+                    count_write += 1
+            outfile.close()
+
+        print(f"wrote out {count_write} obs")
+        return
+
+    def write_tracking_output(self, runid, icoads_dir, year2, month2):
+        """Write out the contents of the class`.Voyage` including variables and QC flags and tracking QC flags all in one file.
+
+        :param runid: a general name for this run to be added to the filename
+        :param icoads_dir: directory into which the outputs get written
+        :param year2: year of last observation in the voyage
+        :param month2: month to last observation in the voyage
+        :return: None
+        """
+        syr = str(year2)
+        smn = f"{month2:02d}"
+
+        safeid = safe_filename(self.reps[0].getvar("ID"))
+
+        outfilename = "Tracking_" + syr + smn + "_" + safeid + "_" + runid + ".csv"
+        outfile = open(icoads_dir + "/" + outfilename, "w")
+
+        varnames = [["ID"], ["LON"], ["LAT"], ["YR"], ["MO"], ["DY"], ["HR"]]
+        varnames2 = [["SST"], ["OSTIA"], ["BGVAR"], ["ICE"]]
+
+        qc_block1 = [
+            "day",
+            "isship",
+            "trk",
+            "date",
+            "time",
+            "pos",
+            "blklst",
+            "isbuoy",
+            "iquam_track",
+            "isdrifter",
+        ]  # POS
+        qc_block2 = [
+            "bud",
+            "clim",
+            "nonorm",
+            "freez",
+            "noval",
+            "nbud",
+            "bbud",
+            "rep",
+            "spike",
+            "hardlimit",
+        ]  # SST
+        qc_block3 = ["drf_agr", "drf_spd"]  # tracking positional QC
+        qc_block4 = [
+            "drf_tail1",
+            "drf_tail2",
+            "drf_bias",
+            "drf_noise",
+            "drf_short",
+        ]  # tracking other QC
+
+        # UID, ID, LON, LAT, YR, MO, DY, HR, MDS QC flags, track QC flags, SST, OSTIA-SST, OSTIA-BGVAR, OSTIA-ICE.
+        header1 = self.reps[0].print_variable_block(varnames, header=True)
+        header2 = self.reps[0].print_qc_block(
+            "POS", qc_block1, header=True, printuid=False
+        )
+        header3 = self.reps[0].print_qc_block(
+            "SST", qc_block2, header=True, printuid=False
+        )
+        header4 = self.reps[0].print_qc_block(
+            "POS", qc_block3, header=True, printuid=False
+        )
+        header5 = self.reps[0].print_qc_block(
+            "SST", qc_block4, header=True, printuid=False
+        )
+        header6 = self.reps[0].print_variable_block(
+            varnames2, header=True, printuid=False
+        )
+
+        outfile.write(
+            header1.rstrip()
+            + ","
+            + header2.rstrip()
+            + ","
+            + header3.rstrip()
+            + ","
+            + header4.rstrip()
+            + ","
+            + header5.rstrip()
+            + ","
+            + header6
+        )
+
+        for rep in self.reps:
+            vars1 = rep.print_variable_block(varnames)
+            vars2 = rep.print_qc_block("POS", qc_block1, printuid=False)
+            vars3 = rep.print_qc_block("SST", qc_block2, printuid=False)
+            vars4 = rep.print_qc_block("POS", qc_block3, printuid=False)
+            vars5 = rep.print_qc_block("SST", qc_block4, printuid=False)
+            vars6 = rep.print_variable_block(varnames2, printuid=False)
+
+            outfile.write(
+                vars1.rstrip()
+                + ","
+                + vars2.rstrip()
+                + ","
+                + vars3.rstrip()
+                + ","
+                + vars4.rstrip()
+                + ","
+                + vars5.rstrip()
+                + ","
+                + vars6
+            )
+
+        outfile.close()
+
+    def write_output(self, runid, icoads_dir, year, month):
+        """Write out the contents of the class`.Voyage`."""
+        count_write = 0
+        syr = str(year)
+        smn = f"{month:02}"
+
+        safeid = safe_filename(self.reps[0].getvar("ID"))
+
+        outfilename = "Variables_" + syr + smn + "_" + safeid + "_" + runid + ".csv"
+        outfile = open(icoads_dir + "/" + outfilename, "w")
+        varnames = [
+            ["ID"],
+            ["YR"],
+            ["MO"],
+            ["DY"],
+            ["HR"],
+            ["LAT"],
+            ["LON"],
+            ["AT"],
+            ["AT", "anom"],
+            ["SST"],
+            ["SST", "anom"],
+            ["DPT"],
+            ["DPT", "anom"],
+            ["SLP"],
+            ["SLP", "anom"],
+            ["OSTIA"],
+            ["ICE"],
+            ["BGVAR"],
+        ]
+        outfile.write(self.reps[0].print_variable_block(varnames, header=True))
+        for rep in self.reps:
+            if rep.getvar("YR") == year and rep.getvar("MO") == month:
+                outfile.write(rep.print_variable_block(varnames))
+                count_write += 1
+        outfile.close()
+
+        # write out base QC
+        allvarnames = {
+            "POS": [
+                "day",
+                "isship",
+                "trk",
+                "date",
+                "time",
+                "pos",
+                "blklst",
+                "isbuoy",
+                "iquam_track",
+                "isdrifter",
+            ],
+            "SST": [
+                "bud",
+                "clim",
+                "nonorm",
+                "freez",
+                "noval",
+                "nbud",
+                "bbud",
+                "rep",
+                "spike",
+                "hardlimit",
+            ],
+        }
+
+        self.write_qc(runid, icoads_dir, year, month, allvarnames)
+
+        print("wrote out ", count_write, " obs for", self.reps[0].getvar("ID"))
+
+        return
+
+
+class Np_Super_Ob:
+    """Class for gridding data in buddy check, based on numpy arrays."""
+
+    def __init__(self):
+        self.grid = np.zeros((360, 180, 73))
+        self.buddy_mean = np.zeros((360, 180, 73))
+        self.buddy_stdev = np.zeros((360, 180, 73))
+        self.nobs = np.zeros((360, 180, 73))
+
+    def add_rep(self, lat, lon, year, month, day, anom):
+        """Add an anomaly to the grid from specified lat lon and date."""
+        xindex = mds_lon_to_xindex(lon)
+        yindex = mds_lat_to_yindex(lat)
+        pindex = which_pentad(month, day) - 1
+
+        assert 0 <= xindex < 360, "bad lon" + str(lon)
+        assert 0 <= yindex < 180, "bad lat" + str(lat)
+        assert 0 <= pindex < 73, "bad pentad" + str(month) + str(day)
+
+        if anom is not None:
+            self.grid[xindex][yindex][pindex] += anom
+            self.nobs[xindex][yindex][pindex] += 1
+
+    def take_average(self):
+        """Take the average of a grid."""
+        nonmiss = np.nonzero(self.nobs)
+        self.grid[nonmiss] = self.grid[nonmiss] / self.nobs[nonmiss]
+
+    def get_neighbour_anomalies(self, search_radius, xindex, yindex, pindex):
+        """
+        Search within a specified search radius of the given point and extract
+        the neighbours for buddy check
+
+        :param search_radius: three element array search radius in which to look lon, lat, time
+        :param xindex: the xindex of the gridcell to start from
+        :param yindex: the yindex of the gridcell to start from
+        :param pindex: the pindex of the gridcell to start from
+        :return: anomalies and numbers of observations in two lists
+        :rtype: list of floats
+        """
+        assert len(search_radius) == 3, str(len(search_radius))
+
+        radcon = 3.1415928 / 180.0
+
+        latitude_approx = 89.5 - yindex
+
+        xspan = search_radius[0]
+        full_xspan = int(xspan / math.cos(latitude_approx * radcon))
+        yspan = search_radius[1]
+        pspan = search_radius[2]
+
+        temp_anom = []
+        temp_nobs = []
+
+        for xpt in range(-1 * full_xspan, full_xspan + 1):
+            for ypt in range(-1 * yspan, yspan + 1):
+                for ppt in range(-1 * pspan, pspan + 1):
+                    if xpt == 0 and ypt == 0 and ppt == 0:
+                        continue
+
+                    thisxx = (xindex + xpt) % 360
+                    thisyy = (yindex + ypt) % 180
+                    thispp = (pindex + ppt) % 73
+
+                    if self.nobs[thisxx][thisyy][thispp] != 0:
+                        temp_anom.append(self.grid[thisxx][thisyy][thispp])
+                        temp_nobs.append(self.nobs[thisxx][thisyy][thispp])
+
+        return temp_anom, temp_nobs
+
+    def get_buddy_limits_with_parameters(
+        self, pentad_stdev, limits, number_of_obs_thresholds, multipliers
+    ):
+        """Get buddy limits with parameters."""
+        nonmiss = np.nonzero(self.nobs)
+        for i in range(len(nonmiss[0])):
+            xindex = nonmiss[0][i]
+            yindex = nonmiss[1][i]
+            pindex = nonmiss[2][i]
+            m, d = pentad_to_month_day(pindex + 1)
+
+            stdev = pentad_stdev.get_value_mds_style(
+                89.5 - yindex, -179.5 + xindex, m, d
+            )
+
+            if stdev is None or stdev < 0.0:
+                stdev = 1.0
+
+            match_not_found = True
+
+            for j, limit in enumerate(limits):
+                temp_anom, temp_nobs = self.get_neighbour_anomalies(
+                    limits[j], xindex, yindex, pindex
+                )
+
+                if len(temp_anom) > 0 and match_not_found:
+                    self.buddy_mean[xindex][yindex][pindex] = np.mean(temp_anom)
+                    total_nobs = np.sum(temp_nobs)
+
+                    self.buddy_stdev[xindex][yindex][pindex] = (
+                        get_threshold_multiplier(
+                            total_nobs, number_of_obs_thresholds[j], multipliers[j]
+                        )
+                        * stdev
+                    )
+
+                    match_not_found = False
+
+            if match_not_found:
+                self.buddy_mean[xindex][yindex][pindex] = 0.0
+                self.buddy_stdev[xindex][yindex][pindex] = 500.0
+
+        return
+
+    def get_buddy_limits(self, pentad_stdev):
+        """Get buddy limits for old style buddy check."""
+        nonmiss = np.nonzero(self.nobs)
+        for i in range(len(nonmiss[0])):
+            xindex = nonmiss[0][i]
+            yindex = nonmiss[1][i]
+            pindex = nonmiss[2][i]
+            month, day = qc.pentad_to_month_day(pindex + 1)
+
+            # bug noted here single field getsst but multiple fields passed
+            stdev = pentad_stdev.get_value_mds_style(
+                89.5 - yindex, -179.5 + xindex, month, day
+            )
+
+            if stdev is None or stdev < 0.0:
+                stdev = 1.0
+
+            match_not_found = True
+
+            # if there is neighbour in that range then calculate a mean
+            if match_not_found:
+                temp_anom, temp_nobs = self.get_neighbour_anomalies(
+                    [1, 1, 2], xindex, yindex, pindex
+                )
+
+                if len(temp_anom) > 0:
+                    self.buddy_mean[xindex][yindex][pindex] = np.mean(temp_anom)
+                    total_nobs = np.sum(temp_nobs)
+
+                    self.buddy_stdev[xindex][yindex][pindex] = (
+                        get_threshold_multiplier(
+                            total_nobs, [0, 5, 15, 100], [4.0, 3.5, 3.0, 2.5]
+                        )
+                        * stdev
+                    )
+
+                    match_not_found = False
+                    assert total_nobs != 0, "total number of obs is zero"
+
+            # otherwise move out further in space and time to 2 degrees and 2 pentads
+            if match_not_found:
+                temp_anom, temp_nobs = self.get_neighbour_anomalies(
+                    [2, 2, 2], xindex, yindex, pindex
+                )
+
+                if len(temp_anom) > 0:
+                    self.buddy_mean[xindex][yindex][pindex] = np.mean(temp_anom)
+                    total_nobs = np.sum(temp_nobs)
+
+                    self.buddy_stdev[xindex][yindex][pindex] = (
+                        get_threshold_multiplier(total_nobs, [0], [4.0]) * stdev
+                    )
+
+                    match_not_found = False
+                    assert total_nobs != 0, "total number of obs is zero"
+
+            # otherwise move out further in space and time to 2 degrees and 2 pentads
+            if match_not_found:
+                temp_anom, temp_nobs = self.get_neighbour_anomalies(
+                    [1, 1, 4], xindex, yindex, pindex
+                )
+
+                if len(temp_anom) > 0:
+                    self.buddy_mean[xindex][yindex][pindex] = np.mean(temp_anom)
+                    total_nobs = np.sum(temp_nobs)
+
+                    self.buddy_stdev[xindex][yindex][pindex] = (
+                        get_threshold_multiplier(
+                            total_nobs, [0, 5, 15, 100], [4.0, 3.5, 3.0, 2.5]
+                        )
+                        * stdev
+                    )
+
+                    match_not_found = False
+                    assert total_nobs != 0, "total number of obs is zero"
+
+            # final step out is to 2 degrees and 4 pentads
+            if match_not_found:
+                temp_anom, temp_nobs = self.get_neighbour_anomalies(
+                    [2, 2, 4], xindex, yindex, pindex
+                )
+
+                if len(temp_anom) > 0:
+                    self.buddy_mean[xindex][yindex][pindex] = np.mean(temp_anom)
+                    total_nobs = np.sum(temp_nobs)
+
+                    self.buddy_stdev[xindex][yindex][pindex] = (
+                        get_threshold_multiplier(total_nobs, [0], [4.0]) * stdev
+                    )
+
+                    match_not_found = False
+                    assert total_nobs != 0, "total number of obs is zero"
+
+            # if there are no neighbours then any observation will get a pass
+            if match_not_found:
+                self.buddy_mean[xindex][yindex][pindex] = 0.0
+                self.buddy_stdev[xindex][yindex][pindex] = 500.0
+
+        return
+
+    def get_new_buddy_limits(
+        self, stdev1, stdev2, stdev3, limits=[2, 2, 4], sigma_m=1.0, noise_scaling=3.0
+    ):
+        """Get buddy limits for new bayesian buddy check.
+
+        :param stdev1: Field of standard deviations representing standard deviation of difference between target
+            gridcell and complete neighbour average (grid area to neighbourhood difference)
+        :param stdev2: Field of standard deviations representing standard deviation of difference between a single
+            observation and the target gridcell average (point to grid area difference)
+        :param stdev3: Field of standard deviations representing standard deviation of difference between random
+            neighbour gridcell and full neighbour average (uncertainty in neighbour average)
+        :param limits: three membered list of number of degrees in latitude and longitude and number of pentads
+        :param sigma_m: Estimated measurement error uncertainty
+        :param noise_scaling: scale noise by a factor of noise_scaling used to match observed variability
+        :type stdev1: numpy array
+        :type stdev2: numpy array
+        :type stdev3: numpy array
+        :type limits: list of floats
+        :type sigma_m: float
+        """
+        nonmiss = np.nonzero(self.nobs)
+
+        for i in range(len(nonmiss[0])):
+            xindex = nonmiss[0][i]
+            yindex = nonmiss[1][i]
+            pindex = nonmiss[2][i]
+
+            m, d = pentad_to_month_day(pindex + 1)
+
+            stdev1_ex = stdev1.get_value(89.5 - yindex, -179.5 + xindex, m, d)
+            stdev2_ex = stdev2.get_value(89.5 - yindex, -179.5 + xindex, m, d)
+            stdev3_ex = stdev3.get_value(89.5 - yindex, -179.5 + xindex, m, d)
+
+            if stdev1_ex is None or stdev1_ex < 0.0:
+                stdev1_ex = 1.0
+            if stdev2_ex is None or stdev2_ex < 0.0:
+                stdev2_ex = 1.0
+            if stdev3_ex is None or stdev3_ex < 0.0:
+                stdev3_ex = 1.0
+
+            # if there is neighbour in that range then calculate a mean
+            temp_anom, temp_nobs = self.get_neighbour_anomalies(
+                limits, xindex, yindex, pindex
+            )
+
+            if len(temp_anom) > 0:
+                self.buddy_mean[xindex][yindex][pindex] = np.mean(temp_anom)
+
+                tot = 0.0
+                ntot = 0.0
+                for n_obs in temp_nobs:
+                    # measurement error for each 1x1x5day cell
+                    tot += sigma_m**2.0 / n_obs
+                    # sampling error for each 1x1x5day cell
+                    # multiply by three to match observed stdev
+                    tot += noise_scaling * (stdev2_ex**2.0 / n_obs)
+                    ntot += 1.0
+
+                sigma_buddy = tot / (ntot**2.0)
+                sigma_buddy += stdev3_ex**2.0 / ntot
+
+                self.buddy_stdev[xindex][yindex][pindex] = math.sqrt(
+                    sigma_m**2.0
+                    + stdev1_ex**2.0
+                    + noise_scaling * stdev2_ex**2.0
+                    + sigma_buddy
+                )
+
+            else:
+                self.buddy_mean[xindex][yindex][pindex] = 0.0
+                self.buddy_stdev[xindex][yindex][pindex] = 500.0
+
+        return
+
+    def get_buddy_mean(self, lat, lon, month, day):
+        """
+        Get the buddy mean from the grid for a specified time and place
+
+        :param lat: latitude of the location for which the buddy mean is desired
+        :param lon: longitude of the location for which the buddy mean is desired
+        :param month: month for which the buddy mean is desired
+        :param day: day for which the buddy mean is desired
+        :type lat: float
+        :type lon: float
+        :type month: integer
+        :type day: integer
+        """
+        xindex = mds_lon_to_xindex(lon)
+        yindex = mds_lat_to_yindex(lat)
+        pindex = which_pentad(month, day) - 1
+        return self.buddy_mean[xindex][yindex][pindex]
+
+    def get_buddy_stdev(self, lat, lon, month, day):
+        """
+        Get the buddy standard deviation from the grid for a specified time and place
+
+        :param lat: latitude of the location for which the buddy standard deviation is desired
+        :param lon: longitude of the location for which the buddy standard deviatio is desired
+        :param month: month for which the buddy standard deviatio is desired
+        :param day: day for which the buddy standard deviatio is desired
+        :type lat: float
+        :type lon: float
+        :type month: integer
+        :type day: integer
+        """
+        xindex = mds_lon_to_xindex(lon)
+        yindex = mds_lat_to_yindex(lat)
+        pindex = which_pentad(month, day) - 1
+        return self.buddy_stdev[xindex][yindex][pindex]
+
+
+class Deck:
+    """
+    A class for aggregating individual MarineReports and doing things to them. For example,
+    buddy checking them or extracting individual ship class`.Voyage`.It's called a class`.Deck`
+    because that is the terminology used by ICOADS - literally a 'deck' of punched cards each
+    containing one or more reports.
+
+    There is no particular order imposed on the individual class`.MarineReport` objects, but
+    they can be indexed and extracted by ID. A class`.QC_filter` can be added to the
+    class`.Deck` which will then be used to decide which observations will be affected by
+    subsequent Deck-level quality-control checks or methods.
+
+    It's called a class`.Deck` because that is the terminology used by ICOADS - literally a
+    'deck' of punched cards each containing one or more reports.
+    """
+
+    def __init__(self):
+        self.reps = []
+        self.idtracker = {}
+        self.filter = QC_filter()
+
+    def __len__(self):
+        """Get length."""
+        return len(self.reps)
+
+    def append(self, rep):
+        """Add a class`.MarineReport` to the class`.Deck`.
+
+        :param rep: class`.MarineReport` to be added to the class`.Deck`
+        :type rep: class`.MarineReport`
+
+        This function adds a marine report to the deck and updates the
+        internal index of ships.
+        """
+        self.reps.append(rep)
+        i = len(self) - 1
+        if rep.getvar("ID") in self.idtracker:
+            self.idtracker[rep.getvar("ID")].append(i)
+        else:
+            self.idtracker[rep.getvar("ID")] = [i]
+
+    def sort(self):
+        """Sort the MarineReports into ID-then-time order.
+
+        This can be very slow for large numbers of observations.
+        """
+        self.reps.sort()
+        self.index_by_id()
+
+    def index_by_id(self):
+        """
+        Build an index of where obs from each ship are. This is then used by the method
+        get_one_platform_at_a_time to yield a bunch of objects of class class`.Voyage`
+        corresponding to all obs from a single ID.
+        """
+        for i, rep in enumerate(self.reps):
+            if rep.getvar("ID") in self.idtracker:
+                self.idtracker[rep.getvar("ID")].append(i)
+            else:
+                self.idtracker[rep.getvar("ID")] = [i]
+
+    def pop(self, pos=0):
+        """
+        Pop a single MarineReport from the class`.Deck`
+
+        :param pos: position in the deck of the observation to be popped.
+        :type pos: integer
+        """
+        return self.reps.pop(pos)
+
+    def set_qc(self, qc_type, specific_flag, set_value):
+        """
+        Set the QC state for all MarineReports in the class`.Deck`
+
+        :param qc_type: the general QC area e.g. SST, MAT...
+        :param specific_flag: the name of the flag to be set e.g. buddy_check, repeated_value
+        :param set_value: the value which is to be given to the flag
+        :type qc_type: string
+        :type specific_flag: string
+        :type set_value: integer in 0-9
+
+        The specified flag in the general QC area of qc_type is set to the given value. This
+        should be a reasonably flexible system to which new QC flags can be easily added.
+        """
+        for rep in self.reps:
+            rep.set_qc(qc_type, specific_flag, set_value)
+        return
+
+    def add_filter(self, infilter):
+        """
+        Add a QC_filter to the Deck. This will be used to decide which observations will
+        be affected by subsequent checks, such as the buddy check.
+
+        :param infilter: class`.QC_filter` to be added to the Deck
+        :type infilter: class`.QC_filter`
+        """
+        self.filter = infilter
+
+    def mds_buddy_check(self, intype, pentad_stdev, parameters):
+        """
+        Do the old style buddy check. Only those observations that pass the QC_filter
+        of the class will be buddy checked.
+
+        :param intype: The variable name for the variable that is to be buddy checked.
+        :param pentad_stdev: Field of standard deviations of 1x1xpentad standard deviations
+        :param parameters: list of parameters for the buddy check
+        :type intype: string
+        :type pentad_stdev: numpy array
+        """
+        assert intype in ["SST", "AT", "DPT", "SLP"], intype
+
+        limits = parameters["limits"]
+        number_of_obs_thresholds = parameters["number_of_obs_thresholds"]
+        multipliers = parameters["multipliers"]
+
+        # calculate superob averages and numbers of observations
+        grid = Np_Super_Ob()
+        for rep in self.reps:
+            if self.filter.test_report(rep) == 0:
+                grid.add_rep(
+                    rep.lat(),
+                    rep.lon(),
+                    rep.getvar("YR"),
+                    rep.getvar("MO"),
+                    rep.getvar("DY"),
+                    rep.getanom(intype),
+                )
+
+        grid.take_average()
+        grid.get_buddy_limits_with_parameters(
+            pentad_stdev, limits, number_of_obs_thresholds, multipliers
+        )
+
+        # finally loop over all reports and update buddy QC
+        for this_report in self.reps:
+            if self.filter.test_report(this_report) == 0:
+                lat = this_report.lat()
+                lon = this_report.lon()
+                mon = this_report.getvar("MO")
+                day = this_report.getvar("DY")
+
+                # if the SST anomaly differs from the neighbour average
+                # by more than the calculated range then reject
+                x = this_report.getanom(intype)
+                bm = grid.get_buddy_mean(lat, lon, mon, day)
+                bsd = grid.get_buddy_stdev(lat, lon, mon, day)
+
+                if abs(x - bm) >= bsd:
+                    this_report.set_qc(intype, "bud", 1)
+                else:
+                    this_report.set_qc(intype, "bud", 0)
+
+            else:
+                this_report.set_qc(intype, "bud", 0)
+
+        del grid
+
+        return
+
+    def bayesian_buddy_check(self, intype, stdev1, stdev2, stdev3, parameters):
+        """
+        Do the Bayesian buddy check. Only those observations that pass the QC_filter
+        of the class will be buddy checked. The bayesian buddy check assigns a
+        probability of gross error to each observations, which is rounded down to the
+        tenth and then multiplied by 10 to yield a flag between 0 and 9.
+
+        :param intype: The variable name for the variable that is to be buddy checked.
+        :param stdev1: Field of standard deviations representing standard deviation of difference between
+          target gridcell and complete neighbour average (grid area to neighbourhood difference)
+        :param stdev2: Field of standard deviations representing standard deviation of difference between
+          a single observation and the target gridcell average (point to grid area difference)
+        :param stdev3: Field of standard deviations representing standard deviation of difference between
+          random neighbour gridcell and full neighbour average (uncertainty in neighbour average)
+        :param parameters: list of parameters
+        :type intype: string
+        :type stdev1: numpy array
+        :type stdev2: numpy array
+        :type stdev3: numpy array
+        """
+        assert intype in ["SST", "AT"], "Unknown intype: " + intype
+
+        p0 = parameters["bayesian_buddy_check"]["prior_probability_of_gross_error"]
+        q = parameters["bayesian_buddy_check"]["quantization_interval"]
+        sigma_m = parameters["bayesian_buddy_check"]["measurement_error"]
+
+        r_hi = parameters[intype]["maximum_anomaly"]  # previous upper QC limits set
+        r_lo = -1.0 * r_hi  # previous lower QC limit set
+
+        limits = parameters["bayesian_buddy_check"]["limits"]
+        noise_scaling = parameters["bayesian_buddy_check"]["noise_scaling"]
+
+        grid = Np_Super_Ob()
+        for rep in self.reps:
+            if self.filter.test_report(rep) == 0:
+                grid.add_rep(
+                    rep.lat(),
+                    rep.lon(),
+                    rep.getvar("YR"),
+                    rep.getvar("MO"),
+                    rep.getvar("DY"),
+                    rep.getanom(intype),
+                )
+        grid.take_average()
+        grid.get_new_buddy_limits(
+            stdev1, stdev2, stdev3, limits, sigma_m, noise_scaling
+        )
+
+        for this_report in self.reps:
+            if self.filter.test_report(this_report) == 0:
+                lat = this_report.lat()
+                lon = this_report.lon()
+                mon = this_report.getvar("MO")
+                day = this_report.getvar("DY")
+
+                # if the SST anomaly differs from the neighbour average
+                # by more than the calculated range then reject
+
+                ppp = qc.p_gross(
+                    p0,
+                    q,
+                    r_hi,
+                    r_lo,
+                    this_report.getanom(intype),
+                    grid.get_buddy_mean(lat, lon, mon, day),
+                    grid.get_buddy_stdev(lat, lon, mon, day),
+                )
+
+                if ppp > 0:
+                    flag = int(math.floor(ppp * 10))
+                    if flag > 9:
+                        flag = 9
+                    this_report.set_qc(intype, "bbud", flag)
+                else:
+                    this_report.set_qc(intype, "bbud", int(0))
+
+            else:
+                this_report.set_qc(intype, "bbud", 0)
+
+        del grid
+
+        return
+
+    def get_one_platform_at_a_time(self):
+        """
+        Generator which yields one Voyage at a time for each unique ID in the Deck.
+        Handy for looping over all the ships in the Deck. Only reports that pass the
+        QC_filter of the Deck will be returned.
+
+        :return: Yields a class`.Voyage` made of all ships with a single ID.
+        :rtype: class`.Voyage`
+        """
+        for one_id in self.idtracker:
+            out_voyage = Voyage()
+            for i in self.idtracker[one_id]:
+                if self.filter.test_report(self.reps[i]) == 0:
+                    out_voyage.add_report(self.reps[i])
+
+            yield out_voyage
+
+    def write_qc(self, runid, icoads_dir, year, month, allvarnames, test=False):
+        """
+        Write out QC flags for specified variable names from
+        the contents of the class`.Deck`.
+        """
+        count_write = 0
+        syr = str(year)
+        smn = f"{month:02}"
+
+        for var in allvarnames:
+            outfilename = var + "_qc_" + syr + smn + "_" + runid + ".csv"
+            if test:
+                outfilename = "Test_" + outfilename
+
+            outfile = open(icoads_dir + "/" + outfilename, "w")
+
+            outfile.write(
+                self.reps[0].print_qc_block(var, allvarnames[var], header=True)
+            )
+            for rep in self.reps:
+                if rep.getvar("YR") == year and rep.getvar("MO") == month:
+                    outfile.write(
+                        rep.print_qc_block(var, allvarnames[var], header=False)
+                    )
+                    count_write += 1
+
+            outfile.close()
+
+        print(f"wrote out {count_write} obs")
+        return
+
+    def write_output(self, runid, icoads_dir, year, month, test=False):
+        """Write out the contents of the class`.Deck`."""
+        count_write = 0
+        syr = str(year)
+        smn = f"{month:02}"
+
+        outfilename = "Variables_" + syr + smn + "_" + runid + ".csv"
+        if test:
+            outfilename = "Test_" + outfilename
+
+        outfile = open(icoads_dir + "/" + outfilename, "w")
+
+        varnames = [
+            ["ID"],
+            ["YR"],
+            ["MO"],
+            ["DY"],
+            ["HR"],
+            ["LAT"],
+            ["LON"],
+            ["AT"],
+            ["AT", "anom"],
+            ["SST"],
+            ["SST", "anom"],
+            ["DPT"],
+            ["DPT", "anom"],
+            ["SLP"],
+            ["SLP", "anom"],
+            ["OSTIA"],
+            ["W"],
+            ["D"],
+        ]
+
+        outfile.write(self.reps[0].print_variable_block(varnames, header=True))
+        for rep in self.reps:
+            if rep.getvar("YR") == year and rep.getvar("MO") == month:
+                outfile.write(rep.print_variable_block(varnames))
+                count_write += 1
+        outfile.close()
+
+        # write out base QC
+        allvarnames = {
+            "POS": [
+                "day",
+                "isship",
+                "trk",
+                "date",
+                "time",
+                "pos",
+                "blklst",
+                "isbuoy",
+                "iquam_track",
+            ],
+            "SST": [
+                "bud",
+                "clim",
+                "nonorm",
+                "freez",
+                "noval",
+                "nbud",
+                "bbud",
+                "rep",
+                "spike",
+                "hardlimit",
+            ],
+            "AT": [
+                "bud",
+                "clim",
+                "nonorm",
+                "freez",
+                "noval",
+                "mat_blacklist",
+                "bbud",
+                "rep",
+                "hardlimit",
+            ],
+            "DPT": [
+                "bud",
+                "clim",
+                "nonorm",
+                "freez",
+                "noval",
+                "hum_blacklist",
+                "bbud",
+                "rep",
+                "ssat",
+                "repsat",
+                "round",
+                "hardlimit",
+            ],
+            "SLP": ["bud", "clim", "nonorm", "noval", "rep"],
+            "W": ["noval", "hardlimit", "consistency", "wind_blacklist"],
+        }
+
+        self.write_qc(runid, icoads_dir, year, month, allvarnames, test=test)
+
+        print(f"wrote out {count_write} obs")
+
+        return
+
+    def write_min_output(self, runid, icoads_dir, year, month, test=False):
+        """Write out the contents of the class`.Deck`."""
+        count_write = 0
+        syr = str(year)
+        smn = f"{month:02}"
+
+        outfilename = "Variables_" + syr + smn + "_" + runid + ".csv"
+        if test:
+            outfilename = "Test_" + outfilename
+
+        outfile = open(icoads_dir + "/" + outfilename, "w")
+
+        varnames = [
+            ["ID"],
+            ["YR"],
+            ["MO"],
+            ["DY"],
+            ["HR"],
+            ["LAT"],
+            ["LON"],
+            ["AT"],
+            ["AT", "anom"],
+            ["SST"],
+            ["SST", "anom"],
+            ["DPT"],
+            ["DPT", "anom"],
+        ]
+
+        outfile.write(self.reps[0].print_variable_block(varnames, header=True))
+        for rep in self.reps:
+            if rep.getvar("YR") == year and rep.getvar("MO") == month:
+                outfile.write(rep.print_variable_block(varnames))
+                count_write += 1
+        outfile.close()
+
+        # write out base QC
+        allvarnames = {
+            "POS": ["day", "isship", "trk", "date", "time", "pos", "blklst", "isbuoy"],
+            "SST": ["bud", "clim", "nonorm", "freez", "noval", "nbud", "bbud", "rep"],
+            "AT": [
+                "bud",
+                "clim",
+                "nonorm",
+                "freez",
+                "noval",
+                "mat_blacklist",
+                "bbud",
+                "rep",
+            ],
+            "DPT": [
+                "bud",
+                "clim",
+                "nonorm",
+                "freez",
+                "noval",
+                "hum_blacklist",
+                "bbud",
+                "rep",
+                "ssat",
+                "repsat",
+                "round",
+            ],
+        }
+
+        self.write_qc(runid, icoads_dir, year, month, allvarnames, test=test)
+
+        print(f"wrote out {count_write} obs")
+
+        return