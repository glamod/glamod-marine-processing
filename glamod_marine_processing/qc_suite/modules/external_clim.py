--- conflicted
+++ resolved
@@ -6,12 +6,8 @@
 import warnings
 from collections.abc import Callable
 from datetime import datetime
-<<<<<<< HEAD
-from typing import Literal, Sequence
-=======
 from functools import wraps
 from typing import Literal, Sequence, TypeAlias
->>>>>>> e81f2b74
 
 import cf_xarray  # noqa
 import numpy as np
@@ -20,11 +16,7 @@
 from numpy import ndarray
 from xclim.core.units import convert_units_to
 
-<<<<<<< HEAD
-from .auxiliary import generic_decorator
-=======
-from .auxiliary import ValueFloatType, isvalid
->>>>>>> e81f2b74
+from .auxiliary import ValueFloatType, isvalid, generic_decorator
 from .time_control import day_in_year, split_date, which_pentad
 
 
