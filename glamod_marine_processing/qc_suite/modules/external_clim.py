--- conflicted
+++ resolved
@@ -6,12 +6,7 @@
 import warnings
 from collections.abc import Callable
 from datetime import datetime
-<<<<<<< HEAD
-from typing import Literal
-=======
-from functools import wraps
 from typing import Literal, Sequence
->>>>>>> 0b14750e
 
 import cf_xarray  # noqa
 import numpy as np
@@ -59,9 +54,12 @@
     elif optional is None:
         optional = []
 
-<<<<<<< HEAD
     def handler(arguments: dict):
-        for clim_key in climatology_keys:
+        active_keys = list(climatology_keys)
+        for opt in optional:
+            if opt in bound_args.arguments:
+                active_keys.append(opt)
+        for clim_key in active_keys:
             if clim_key not in arguments:
                 raise TypeError(
                     f"Missing expected argument '{clim_key}' in function '{handler.__funcname__}'."
@@ -100,24 +98,6 @@
                     climatology = np.nan
 
             arguments[clim_key] = climatology
-=======
-    def decorator(func):
-        @wraps(func)
-        def wrapper(*args, **kwargs):
-            sig = inspect.signature(func)
-            bound_args = sig.bind(*args, **kwargs)
-            active_keys = list(climatology_keys)
-            for opt in optional:
-                if opt in bound_args.arguments:
-                    active_keys.append(opt)
-            for clim_key in active_keys:
-                if clim_key not in bound_args.arguments:
-                    warnings.warn(
-                        f"Argument '{clim_key}' is missing in function '{func.__name__}'. "
-                        "This may affect the behavior expected by the decorator. Skipping."
-                    )
-                    continue
->>>>>>> 0b14750e
 
     return generic_decorator(handler)
 
