--- conflicted
+++ resolved
@@ -10,22 +10,17 @@
 from . import spherical_geometry as sg
 from . import time_control
 from . import track_check as tc
-<<<<<<< HEAD
-from .auxiliary import convert_units, failed, inspect_arrays, isvalid, passed
-=======
 from .auxiliary import (
     SequenceDatetimeType,
     SequenceFloatType,
     SequenceIntType,
+    convert_units,
     failed,
     inspect_arrays,
     isvalid,
     passed,
     post_format_return_type,
 )
-
-km_to_nm = 0.539957
->>>>>>> e81f2b74
 
 
 @post_format_return_type(["value"])
@@ -311,24 +306,12 @@
 
     Parameters
     ----------
-<<<<<<< HEAD
-    vsi: array-like of float, shape (n,)
-        1-dimensional reported speed array in km/h.
-    dsi: array-like of float, shape (n,)
-        1-dimensional reported heading array in degrees.
-    lat: array-like of float, shape (n,)
-        1-dimensional latitude array in degrees.
-    lon: array-like of float, shape (n,)
-        1-dimensional longitude array in degrees.
-    date: array-like of datetime, shape (n,)
-        1-dimensional date array.
-=======
     vsi : sequence of float, 1D np.ndarray of float, or pd.Series of float, shape (n,)
-        One-dimensional reported speed array in knots.
+        One-dimensional reported speed array in km/h.
         Can be a sequence (e.g., list or tuple), a one-dimensional NumPy array, or a pandas Series.
 
     dsi : sequence of float, 1D np.ndarray of float, or pd.Series of float, shape (n,)
-        One-dimensional reported heading array.
+        One-dimensional reported heading array in degrees.
         Can be a sequence (e.g., list or tuple), a one-dimensional NumPy array, or a pandas Series.
 
     lat : sequence of float, 1D np.ndarray of float, or pd.Series of float, shape (n,)
@@ -342,7 +325,6 @@
     date : sequence of datetime, 1D np.ndarray of datetime, or pd.Series of datetime, shape (n,)
         One-dimensional date array.
         Can be a sequence (e.g., list or tuple), a one-dimensional NumPy array, or a pandas Series.
->>>>>>> e81f2b74
 
     Returns
     -------
@@ -436,24 +418,12 @@
 
     Parameters
     ----------
-<<<<<<< HEAD
-    vsi: array-like of float, shape (n,)
-        1-dimensional reported speed array in km/h.
-    dsi: array-like of float, shape (n,)
-        1-dimensional reported heading array in degrees.
-    lat: array-like of float, shape (n,)
-        1-dimensional latitude array in degrees.
-    lon: array-like of float, shape (n,)
-        1-dimensional longitude array in degrees.
-    date: array-like of datetime, shape (n,)
-        1-dimensional date array.
-=======
     vsi : sequence of float, 1D np.ndarray of float, or pd.Series of float, shape (n,)
-        One-dimensional reported speed array in knots.
+        One-dimensional reported speed array in km/h.
         Can be a sequence (e.g., list or tuple), a one-dimensional NumPy array, or a pandas Series.
 
     dsi : sequence of float, 1D np.ndarray of float, or pd.Series of float, shape (n,)
-        One-dimensional reported heading array.
+        One-dimensional reported heading array in degrees.
         Can be a sequence (e.g., list or tuple), a one-dimensional NumPy array, or a pandas Series.
 
     lat : sequence of float, 1D np.ndarray of float, or pd.Series of float, shape (n,)
@@ -467,7 +437,6 @@
     date : sequence of datetime, 1D np.ndarray of datetime, or pd.Series of datetime, shape (n,)
         One-dimensional date array.
         Can be a sequence (e.g., list or tuple), a one-dimensional NumPy array, or a pandas Series.
->>>>>>> e81f2b74
 
     Returns
     -------
@@ -640,32 +609,12 @@
 
     Parameters
     ----------
-<<<<<<< HEAD
-    vsi: array-like of float, shape (n,)
-        1-dimensional reported speed array in km/h.
-    dsi: array-like of float, shape (n,)
-        1-dimensional reported heading array.
-    lat: array-like of float, shape (n,)
-        1-dimensional latitude array in degrees.
-    lon: array-like of float, shape (n,)
-        1-dimensional longitude array in degrees.
-    date: array-like of datetime, shape (n,)
-        1-dimensional date array.
-    max_direction_change: float
-        Maximum valid direction change in degrees.
-    max_speed_change: float
-        Maximum valid speed change in km/h.
-    max_absolute_speed: float
-        Maximum valid absolute speed in km/h.
-    max_midpoint_discrepancy: float
-        Maximum valid midpoint discrepancy in km.
-=======
     vsi : sequence of float, 1D np.ndarray of float, or pd.Series of float, shape (n,)
-      One-dimensional reported speed array in knots.
+      One-dimensional reported speed array in km/h.
       Can be a sequence (e.g., list or tuple), a one-dimensional NumPy array, or a pandas Series.
 
     dsi : sequence of float, 1D np.ndarray of float, or pd.Series of float, shape (n,)
-      One-dimensional reported heading array.
+      One-dimensional reported heading array in degrees.
       Can be a sequence (e.g., list or tuple), a one-dimensional NumPy array, or a pandas Series.
 
     lat : sequence of float, 1D np.ndarray of float, or pd.Series of float, shape (n,)
@@ -684,14 +633,13 @@
       Maximum valid direction change in degrees.
 
     max_speed_change : float, default: 10.0
-      Maximum valid speed change in knots.
+      Maximum valid speed change in km/h.
 
     max_absolute_speed : float, default: 40.0
-      Maximum valid absolute speed in knots.
+      Maximum valid absolute speed in km/h.
 
     max_midpoint_discrepancy : float, default: 150.0
       Maximum valid midpoint discrepancy in meters.
->>>>>>> e81f2b74
 
     Returns
     -------
