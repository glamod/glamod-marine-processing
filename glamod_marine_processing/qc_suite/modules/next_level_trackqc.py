--- conflicted
+++ resolved
@@ -36,23 +36,6 @@
 Assessing the quality of sea surface temperature observations from
 drifting buoys and ships on a platform-by-platform basis (doi:10.1002/jgrc.20257).
 """
-
-<<<<<<< HEAD
-=======
-from __future__ import annotations
-
-import math
-
-import numpy as np
-import pandas as pd
-
-import glamod_marine_processing.qc_suite.modules.spherical_geometry as sg
-
-from .astronomical_geometry import sunangle
-from .auxiliary import isvalid
-from .time_control import dayinyear
-
->>>>>>> 87361b4c
 
 def track_day_test(
     year: int,
@@ -96,12 +79,8 @@
     Raises
     ------
     ValueError
-<<<<<<< HEAD
-        When input values are invalid
-=======
         If either year, month, day, hour, lat or lon is numerically invalid or None
         of if either month, day, hour or lat is not in valid range.
->>>>>>> 87361b4c
     """
     if not isvalid(year):
         raise ValueError("year is missing")
