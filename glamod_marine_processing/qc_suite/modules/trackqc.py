"""Marine QC tracking module."""

# noqa: S101

from __future__ import annotations

import copy
import math
from typing import Optional

import numpy as np

from . import Extended_IMMA as ex
from .astronomical_geometry import sunangle
from .spherical_geometry import sphere_distance
from .time_control import dayinyear

"""
The trackqc module contains a set of functions for performing the tracking QC
first described in Atkinson et al. [2013]. The general procedures described
in Atkinson et al. [2013] were later revised and improved for the SST CCI 2 project.
Documentation and IDL code for the revised (and original) procedures can be found
in the CMA FCM code repository. The code in this module represents a port of the
revised IDL code into the python marine QC suite. New versions of the aground
and speed checks have also been added.

These functions perform tracking QC checks on a class`.Voyage`

References:

Atkinson, C.P., N.A. Rayner, J. Roberts-Jones, R.O. Smith, 2013:
Assessing the quality of sea surface temperature observations from
drifting buoys and ships on a platform-by-platform basis (doi:10.1002/jgrc.20257).

CMA FCM code repository:
http://fcm9/projects/ClimateMonitoringAttribution/browser/Track_QC?order=name

"""


def track_day_test(
    year: int,
    month: int,
    day: int,
    hour: float,
    lat: float,
    lon: float,
    elevdlim: float = -2.5,
) -> bool:
    """Given date, time, lat and lon calculate if the sun elevation is > elevdlim.
    If so return daytime is True

    This is the "day" test used by tracking QC to decide whether an SST measurement is night or day.
    This is important because daytime diurnal heating can affect comparison with an SST background.
    It uses the function sunangle to calculate the elevation of the sun. A default solar_zenith angle
    of 92.5 degrees (elevation of -2.5 degrees) delimits night from day.

    Parameters
    ----------
    year: int
        Year
    month: int
        Month
    day: int
        Day
    hour: float
        Hour expressed as decimal fraction (e.g. 20.75 = 20:45 pm)
    lat: float
        Latitude in degrees
    lon: float
        Longitude in degrees
    elevdlim: float
        Elevation day/night delimiter in degrees above horizon

    Returns
    -------
    bool
        True if daytime, else False.
    """
    if year is None:
        raise ValueError("year is missing")
    if month is None:
        raise ValueError("month is missing")
    if day is None:
        raise ValueError("day is missing")
    if hour is None:
        raise ValueError("hour is missing")
    if lat is None:
        raise ValueError("lat is missing")
    if lon is None:
        raise ValueError("lon is missing")
    if not (1 <= month <= 12):
        raise ValueError("Month not in range 1-12")
    if not (1 <= day <= 31):
        raise ValueError("Day not in range 1-31")
    if not (0 <= hour <= 24):
        raise ValueError("Hour not in range 0-24")
    if not (90 >= lat >= -90):
        raise ValueError("Latitude not in range -90 to 90")

    daytime = False

    year2 = year
    day2 = dayinyear(year, month, day)
    hour2 = math.floor(hour)
    minute2 = (hour - math.floor(hour)) * 60.0
    lat2 = lat
    lon2 = lon
    if lat == 0:
        lat2 = 0.0001
    if lon == 0:
        lon2 = 0.0001

    azimuth, elevation, rta, hra, sid, dec = sunangle(
        year2, day2, hour2, minute2, 0, 0, 0, lat2, lon2
    )
    del azimuth
    del rta
    del hra
    del sid
    del dec

    if elevation > elevdlim:
        daytime = True

    return daytime


def trim_mean(inarr: list, trim: int) -> float:
    """Calculate a resistant (aka robust) mean of an input array given a trimming criteria.

    Parameters
    ----------
    inarr: list
        Array of numbers
    trim: int
        trimming criteria. A value of 10 trims one tenth of the values off each end of the sorted array
        before calculating the mean.

    Returns
    -------
    float
        Trimmed mean
    """

    arr = np.array(inarr)  # type: np.ndarray
    if trim == 0:
        return float(np.mean(arr))

    length = len(arr)
    arr.sort()

    index1 = int(length / trim)

    trim = float(np.mean(arr[index1 : length - index1]))

    return trim


def trim_std(inarr: list, trim: int) -> float:
    """Calculate a resistant (aka robust) standard deviation of an input array given a trimming criteria.

    Parameters
    ----------
    inarr : list
        Array of numbers
    trim: int
        trimming criteria. A value of 10 trims one tenth of the values off each end of the sorted array before
        calculating the standard deviation.

    Returns
    -------
    float
        Returns trimmed standard deviation
    """
    arr = np.array(inarr) # type: np.ndarray
    if trim == 0:
        return float(np.std(arr))

    length = len(arr)
    arr.sort()

    index1 = int(length / trim)

    trim = float(np.std(arr[index1 : length - index1]))

    return trim


def assert_window_and_periods(
    smooth_win: int = 1, min_win_period: int = 1, max_win_period: int | None = None
) -> (int, int, int | None):
    """Assert smooth window and window periods. Ensures that the three variables are of the correct
    type and are valid for processing.

    Parameters
    ----------
    smooth_win: int
        Smoothing window
    min_win_period: int
        Minimum window period
    max_win_period: int or None
        Maximum window period

    Returns
    -------
    (int, int, int or None)
        Returns conforming smoothing window, minimum window period, maximum window period.
    """
    smooth_win = int(smooth_win)
    assert smooth_win >= 1, "smooth_win must be >= 1"
    assert smooth_win % 2 != 0, "smooth_win must be an odd number"
    min_win_period = int(min_win_period)
    assert min_win_period >= 1, "min_win_period must be >= 1"
    if max_win_period is not None:
        max_win_period = int(max_win_period)
        assert max_win_period >= 1, "max_win_period must be >= 1"
        assert (
            max_win_period >= min_win_period
        ), "max_win_period must be >= min_win_period"
    return smooth_win, min_win_period, max_win_period


def assert_limit_periods(
    speed_limit: float = 2.5,
    min_win_period: float = 1,
    max_win_period: float | None = None,
) -> (float, float, float | None):
    """Assert speed limit and window periods. Ensure variables are correct type and valid choices.

    Parameters
    ----------
    speed_limit: float
        Speed limit
    min_win_period: float
        Minimum window period
    max_win_period: float or None
        Maximum window period

    Returns
    -------
    (float, float, float or None)
        Returns conforming speed limit, minimum window period and maximum window period.
    """
    speed_limit = float(speed_limit)
    assert speed_limit >= 0, "speed_limit must be >= 0"
    min_win_period = float(min_win_period)
    assert min_win_period >= 0, "min_win_period must be >= 0"
    if max_win_period is not None:
        max_win_period = float(max_win_period)
        assert max_win_period >= 0, "max_win_period must be >= 0"
        assert (
            max_win_period >= min_win_period
        ), "max_win_period must be >= min_win_period"
    return speed_limit, min_win_period, max_win_period


def assert_drifters(
    n_eval: int = 1,
    bias_lim: float = 1.10,
    drif_intra: float = 1.0,
    drif_inter: float = 0.29,
    err_std_n: float = 3.0,
    n_bad: int = 2,
    background_err_lim: float = 0.3,
) -> (int, float, float, float, float, int, float):
    """Assert drifter sea surface temperature record. Ensure variables are correct type and valid choices.

    I am just guessing what these variables are for the time being.

    Parameters
    ----------
    n_eval: int
    bias_lim: float
        Bias limit
    drif_intra: float
        Intra drifter
    drif_inter: float
        Inter drifter
    err_std_n: float
        Error standard deviations
    n_bad: int
        Number of bad
    background_err_lim: float
        Background error limit

    Returns
    -------
    (int, float, float, float, float, int, float)
        Returns conforming variables.
    """
    n_eval = int(n_eval)
    bias_lim = float(bias_lim)
    drif_intra = float(drif_intra)
    drif_inter = float(drif_inter)
    err_std_n = float(err_std_n)
    n_bad = int(n_bad)
    background_err_lim = float(background_err_lim)
    assert n_eval > 0, "n_eval must be > 0"
    assert bias_lim >= 0, "bias_lim must be >= 0"
    assert drif_intra >= 0, "drif_intra must be >= 0"
    assert drif_inter >= 0, "drif_inter must be >= 0"
    assert err_std_n >= 0, "err_std_n must be >= 0"
    assert n_bad >= 1, "n_bad must be >= 1"
    assert background_err_lim >= 0, "background_err_lim must be >= 0"
    return (
        n_eval,
        bias_lim,
        drif_intra,
        drif_inter,
        err_std_n,
        n_bad,
        background_err_lim,
    )


def assert_window_drifters(
    long_win_len: int = 1,
    long_err_std_n: float = 3.0,
    short_win_len: int = 1,
    short_err_std_n: float = 3.0,
    short_win_n_bad: int = 1,
    drif_inter: float = 0.29,
    drif_intra: float = 1.00,
    background_err_lim: float = 0.3,
) -> (int, float, int, float, int, float, float, float):
    """Assert drifter and window parameters.

    Parameters
    ----------
    long_win_len: int
    long_err_std_n: float
    short_win_len: int
    short_err_std_n: float
    short_win_n_bad: int
    drif_inter: float
    drif_intra: float
    background_err_lim: float

    Returns
    -------
    (int, float, int, float, int, float, float, float)
        Returns conforming variables.
    """
    long_win_len = int(long_win_len)
    long_err_std_n = float(long_err_std_n)
    short_win_len = int(short_win_len)
    short_err_std_n = float(short_err_std_n)
    short_win_n_bad = int(short_win_n_bad)
    drif_inter = float(drif_inter)
    drif_intra = float(drif_intra)
    background_err_lim = float(background_err_lim)
    assert long_win_len >= 1, "long_win_len must be >= 1"
    assert long_win_len % 2 != 0, "long_win_len must be an odd number"
    assert long_err_std_n >= 0, "long_err_std_n must be >= 0"
    assert short_win_len >= 1, "short_win_len must be >= 1"
    assert short_err_std_n >= 0, "short_err_std_n must be >= 0"
    assert short_win_n_bad >= 1, "short_win_n_bad must be >= 1"
    assert drif_inter >= 0, "drif_inter must be >= 0"
    assert drif_intra >= 0, "drif_intra must be >= 0"
    assert background_err_lim >= 0, "background_err_lim must be >= 0"
    return (
        long_win_len,
        long_err_std_n,
        short_win_len,
        short_err_std_n,
        short_win_n_bad,
        drif_inter,
        drif_intra,
        background_err_lim,
    )


def retrieve_lon_lat_hrs(reps):
    """Given a set of MarineReports, extract the longitudes, latitudes and time. Time is expressed as hours since the
    first observation in the set.

    Parameters
    ----------
    reps: MarineReport
        List of MarineReports

    Returns
    -------
    (np.ndarray, np.ndarray, np.ndarray)
        Returns arrays of longitude, latitude and hours since first observation.
    """
    nrep = len(reps)
    lon = np.array(nrep * [np.nan])  # type: np.ndarray
    lat = np.array(nrep * [np.nan])  # type: np.ndarray
    hrs = np.array(nrep * [np.nan])  # type: np.ndarray
    for ind, rep in enumerate(reps):
        lon[ind] = rep.getvar("LON")  # returns None if missing
        lat[ind] = rep.getvar("LAT")  # returns None if missing
        if ind == 0:
            hrs[ind] = 0
        else:
            hrs[ind] = rep.getext(
                "time_diff"
            )  # raises assertion error if 'time_diff' not found
    assert not any(np.isnan(lon)), "Nan(s) found in longitude"
    assert not any(np.isnan(lat)), "Nan(s) found in latitude"
    assert not any(np.isnan(hrs)), "Nan(s) found in time differences"
    assert not any(hrs < 0), "times are not sorted"
    hrs = np.cumsum(hrs)
    return lon, lat, hrs


def create_smoothed_lon_lat_hrs(
    lon: np.ndarray = np.array([np.nan]),
    lat: np.ndarray = np.array([np.nan]),
    hrs: np.ndarray = np.array([np.nan]),
    nrep: int = 1,
    smooth_win: int = 1,
    half_win: int = 0,
) -> (np.ndarray, np.ndarray, np.ndarray):
    """Create smoothed lon/lat timeseries.

    Parameters
    ----------
    lon : np.ndarray
        Array of longitudes
    lat : np.ndarray
        Array of latitudes
    hrs : np.ndarray
        Array of hours
    nrep : int
        Number of reports
    smooth_win : int
        Smoothing window
    half_win : int
        Half window length

    Returns
    -------
    (np.ndarray,. np.ndarray, np.ndarray)
        Returns arrays containing the smoothed longitudes, latitudes and hours
    """
    nrep_smooth = nrep - smooth_win + 1  # length of series after smoothing

    lon_smooth = np.array(nrep_smooth * [np.nan])  # type: np.ndarray
    lat_smooth = np.array(nrep_smooth * [np.nan])  # type: np.ndarray
    hrs_smooth = np.array(nrep_smooth * [np.nan])  # type: np.ndarray

    for i in range(0, nrep_smooth):
        lon_smooth[i] = np.median(lon[i : i + smooth_win])
        lat_smooth[i] = np.median(lat[i : i + smooth_win])
        hrs_smooth[i] = hrs[i + int(half_win)]
    assert not any(np.isnan(lon_smooth)), "Nan(s) found in smoothed longitude"
    assert not any(np.isnan(lat_smooth)), "Nan(s) found in smoothed latitude"
    assert not any(np.isnan(hrs_smooth)), "Nan(s) found in smoothed time differences"
    return lon_smooth, lat_smooth, hrs_smooth


def check_drifter_aground(
    lon_smooth: np.ndarray = np.array([np.nan]),
    lat_smooth: np.ndarray = np.array([np.nan]),
    hrs_smooth: np.ndarray = np.array([np.nan]),
    min_win_period: int = 1,
    max_win_period: None | None = None,
) -> (bool, int):
    """Check whether drifter has run aground.

    Parameters
    ----------
    lon_smooth: np.ndarray
        Array of smoothed longitudes
    lat_smooth: np.ndarray
        Array of smoothed latitudes
    hrs_smooth: np.ndarray
        Array of smoothed hours
    min_win_period: int
        Minimum window period
    max_win_period: float or None
        Maximum window period

    Returns
    -------
    (bool, int)
        Returns bool indicating whether drifter has run aground and index when drifter ran aground.
    """
    i = 0
    is_aground = False  # keeps track of whether drifter is deemed aground
    i_aground = np.nan  # keeps track of index when drifter first ran aground
    min_win_period_hours = min_win_period * 24.0
    if max_win_period is None:
        max_win_period_hours = None
    else:
        max_win_period_hours = max_win_period * 24.0
    tolerance = sphere_distance(0, 0, 0.01, 0.01)

    time_to_end = hrs_smooth[-1] - hrs_smooth[i]
    while time_to_end >= min_win_period_hours:
        f_win = hrs_smooth <= hrs_smooth[i] + max_win_period_hours
        win_len = hrs_smooth[f_win][-1] - hrs_smooth[i]
        if win_len < min_win_period_hours:
            i += 1
            time_to_end = hrs_smooth[-1] - hrs_smooth[i]
            continue

        displace = sphere_distance(
            lat_smooth[i], lon_smooth[i], lat_smooth[f_win][-1], lon_smooth[f_win][-1]
        )
        if displace <= tolerance:
            if is_aground:
                i += 1
                time_to_end = hrs_smooth[-1] - hrs_smooth[i]
                continue
            else:
                is_aground = True
                i_aground = i
                i += 1
                time_to_end = hrs_smooth[-1] - hrs_smooth[i]
        else:
            is_aground = False
            i_aground = np.nan
            i += 1
            time_to_end = hrs_smooth[-1] - hrs_smooth[i]
    return is_aground, i_aground


def check_drifter_speed(
    reps: list,
    lon: np.ndarray = np.array([np.nan]),
    lat: np.ndarray = np.array([np.nan]),
    hrs: np.ndarray = np.array([np.nan]),
    speed_limit: float = 2.5,
    min_win_period: int = 1,
    max_win_period: int | None = None,
    iquam_track_ship: list | None = None,
) -> list:
    """Check whether drifter is moving too fast and flag any occurrences.

    Parameters
    ----------
    reps: list
        List of MarineReports
    lon: np.ndarray
        Array containing longitudes
    lat: np.ndarray
        Array containing latitudes
    hrs: np.ndarray
        Array containing hours
    speed_limit: float
        Speed limit for QC check
    min_win_period: int
        Minimum window period
    max_win_period: int or None
        Maximum window period
    iquam_track_ship: list or None
        Indicator

    Returns
    -------
    list
        Returns list of quality controlled reports
    """
    nrep = len(reps)
    index_arr = np.array(range(0, nrep))  # type: np.ndarray
    i = 0
    time_to_end = hrs[-1] - hrs[i]
    min_win_period_hours = min_win_period * 24.0
    if max_win_period is None:
        max_win_period_hours = None
    else:
        max_win_period_hours = max_win_period * 24.0
    while time_to_end >= min_win_period_hours:
        if iquam_track_ship is not None:
            if iquam_track_ship[i] == 1:
                i += 1
                time_to_end = hrs[-1] - hrs[i]
                continue
            f_win = (hrs >= hrs[i] + min_win_period_hours) & (iquam_track_ship == 0)
            if not any(f_win):
                i += 1
                time_to_end = hrs[-1] - hrs[i]
                continue
            win_len = hrs[f_win][0] - hrs[i]
            ind = 0
        else:
            f_win = hrs <= hrs[i] + max_win_period_hours
            win_len = hrs[f_win][-1] - hrs[i]
            ind = -1
            if win_len < min_win_period_hours:
                i += 1
                time_to_end = hrs[-1] - hrs[i]
                continue

        displace = sphere_distance(lat[i], lon[i], lat[f_win][ind], lon[f_win][ind])
        speed = displace / win_len  # km per hr
        speed = speed * 1000.0 / (60.0 * 60)  # metres per sec

        if speed > speed_limit:
            for ix in range(i, index_arr[f_win][ind] + 1):
                if reps[ix].get_qc("POS", "drf_spd") == 0:
                    reps[ix].set_qc("POS", "drf_spd", 1)
            i += 1
            time_to_end = hrs[-1] - hrs[i]
        else:
            i += 1
            time_to_end = hrs[-1] - hrs[i]

    return reps


def filter_unsuitable_backgrounds(
    reps: list,
    background_err_lim: float = 0.3,
) -> (np.ndarray, np.ndarray, bool, np.ndarray):
    """Test and filter out obs with unsuitable background matches.

    Parameters
    ----------
    reps : list
        Marine reports in a list
    background_err_lim: float
        Background error limit

    Returns
    -------
    (np.ndarray, np.ndarray, bool, np.ndarray)
    """
    reps_ind = [] # type: list
    sst_anom = [] # type: list
    bgvar = [] # type: list
    bgvar_is_masked = False
    for ind, rep in enumerate(reps):
        try:
            bg_val = rep.getext("OSTIA")  # raises assertion error if not found
            ice_val = rep.getext("ICE")  # raises assertion error if not found
            bgvar_val = rep.getext("BGVAR")  # raises assertion error if not found
        except AssertionError as error:
            raise AssertionError("matched report value is missing: " + str(error))

        if ice_val is None:
            ice_val = 0.0
        assert (
            ice_val is not None and 0.0 <= ice_val <= 1.0
        ), "matched ice proportion is invalid"

        try:
            daytime = track_day_test(
                rep.getvar("YR"),
                rep.getvar("MO"),
                rep.getvar("DY"),
                rep.getvar("HR"),
                rep.getvar("LAT"),
                rep.getvar("LON"),
                -2.5,
            )
        except AssertionError as error:
            raise AssertionError("problem with report value: " + str(error))

        if ind > 0:
            try:
                time_diff = rep.getext(
                    "time_diff"
                )  # raises assertion error if 'time_diff' not found
                assert time_diff >= 0, "times are not sorted"
            except AssertionError as error:
                raise AssertionError("problem with report value: " + str(error))

        land_match = True if bg_val is None else False
        ice_match = True if ice_val > 0.15 else False
        bgvar_mask = (
            True if bgvar_val is not None and bgvar_val > background_err_lim else False
        )
        if bgvar_mask:
            bgvar_is_masked = True
        if daytime or land_match or ice_match or bgvar_mask:
            pass
        else:
            assert (
                bg_val is not None and -5.0 <= bg_val <= 45.0
            ), "matched background sst is invalid"
            assert (
                bgvar_val is not None and 0.0 <= bgvar_val <= 10
            ), "matched background error variance is invalid"
            reps_ind.append(ind)
            sst_anom.append(rep.getvar("SST") - bg_val)
            bgvar.append(bgvar_val)

    reps_ind = np.array(reps_ind)  # type: np.ndarray
    sst_anom = np.array(sst_anom)  # type: np.ndarray
    bgerr = np.sqrt(np.array(bgvar))  # type: np.ndarray
    return sst_anom, bgerr, bgvar_is_masked, reps_ind


def long_tail_check(
    nrep,
    sst_anom=np.array([np.nan]),
    bgerr=np.array([np.nan]),
    drif_inter=0.29,
    drif_intra=1.00,
    long_win_len=1,
    long_err_std_n=1,
    background_err_lim=0.3,
):
    """
    Do long tail check.

    Parameters
    ----------
    nrep: int
        Number of reports
    sst_anom: np.ndarray
        Array containing the SST anomalies
    bgerr: np.ndarray
        Array containing background errors
    drif_inter: float
        Drifter inter-drifter
    drif_intra: float
        Drifter intra-drifter
    long_win_len: int
        Long window length
    long_err_std_n: int
        Long error standard number
    background_err_lim: float
        Background error limit

    Returns
    -------
    (int, int)
        Returns the index of where the start-tail stops and the end-tail starts
    """
    start_tail_ind = -1  # keeps track of index where start tail stops
    end_tail_ind = nrep  # keeps track of index where end tail starts
    mid_win_ind = int((long_win_len - 1) / 2)

    if nrep >= long_win_len:
        for forward in [True, False]:  # run forwards then backwards over timeseries
            if forward:
                sst_anom_temp = sst_anom
                bgerr_temp = bgerr
            else:
                sst_anom_temp = np.flipud(sst_anom)
                bgerr_temp = np.flipud(bgerr)
            # this is the long tail check
            for ix in range(0, nrep - long_win_len + 1):
                sst_anom_winvals = sst_anom_temp[ix : ix + long_win_len]
                bgerr_winvals = bgerr_temp[ix : ix + long_win_len]
                if np.any(bgerr_winvals > np.sqrt(background_err_lim)):
                    break
                sst_anom_avg = trim_mean(sst_anom_winvals, 100)
                sst_anom_stdev = trim_std(sst_anom_winvals, 100)
                bgerr_avg = np.mean(bgerr_winvals)
                bgerr_rms = np.sqrt(np.mean(bgerr_winvals**2))
                if (
                    abs(sst_anom_avg)
                    > long_err_std_n * np.sqrt(drif_inter**2 + bgerr_avg**2)
                ) or (sst_anom_stdev > np.sqrt(drif_intra**2 + bgerr_rms**2)):
                    if forward:
                        start_tail_ind = ix + mid_win_ind
                    else:
                        end_tail_ind = (nrep - 1) - ix - mid_win_ind
                else:
                    break

    return start_tail_ind, end_tail_ind


def short_tail_check(
    start_tail_ind,
    end_tail_ind,
    sst_anom=np.array([np.nan]),
    bgerr=np.array([np.nan]),
    drif_inter=0.29,
    drif_intra=1.00,
    short_win_len=1,
    short_err_std_n=3.0,
    short_win_n_bad=1,
    background_err_lim=0.3,
):
    """
    Do short tail check.

    Parameters
    ----------
    start_tail_ind: int
        index of the last point in the start tail
    end_tail_ind: int
        index of the first point in the end tail
    sst_anom: np.ndarray
        Array of SST anomalies
    bgerr: np.ndarray
        Array of background errors
    drif_inter: float
        Drifter inter
    drif_intra: float
        Drifter intra
    short_win_len: int
        Length of short window
    short_err_std_n: float
        Short error standard number
    short_win_n_bad: int
        Short window number bad
    background_err_lim: float
        background error limit

    Returns
    -------

    """
    # do short tail check on records that pass long tail check
    if start_tail_ind < end_tail_ind:  # whole record already failed long tail check
        first_pass_ind = start_tail_ind + 1  # first index passing long tail check
        last_pass_ind = end_tail_ind - 1  # last index passing long tail check
        npass = last_pass_ind - first_pass_ind + 1
        assert npass > 0, "short tail check: npass not > 0"

        if npass >= short_win_len:
            for forward in [True, False]:  # run forwards then backwards over timeseries
                if forward:
                    sst_anom_temp = sst_anom[first_pass_ind : last_pass_ind + 1]
                    bgerr_temp = bgerr[first_pass_ind : last_pass_ind + 1]
                else:
                    sst_anom_temp = np.flipud(
                        sst_anom[first_pass_ind : last_pass_ind + 1]
                    )
                    bgerr_temp = np.flipud(bgerr[first_pass_ind : last_pass_ind + 1])
                # this is the short tail check
                for ix in range(0, npass - short_win_len + 1):
                    sst_anom_winvals = sst_anom_temp[ix : ix + short_win_len]
                    bgerr_winvals = bgerr_temp[ix : ix + short_win_len]
                    if np.any(bgerr_winvals > np.sqrt(background_err_lim)):
                        break
                    limit = short_err_std_n * np.sqrt(
                        bgerr_winvals**2 + drif_inter**2 + drif_intra**2
                    )
                    exceed_limit = np.logical_or(
                        sst_anom_winvals > limit, sst_anom_winvals < -limit
                    )
                    if np.sum(exceed_limit) >= short_win_n_bad:
                        if forward:
                            if ix == (
                                npass - short_win_len
                            ):  # if all windows have failed, flag everything
                                start_tail_ind += short_win_len
                            else:
                                start_tail_ind += 1
                        else:
                            if ix == (
                                npass - short_win_len
                            ):  # if all windows have failed, flag everything
                                end_tail_ind -= short_win_len
                            else:
                                end_tail_ind -= 1
                    else:
                        break

    return start_tail_ind, end_tail_ind


def aground_check(
    reps: list,
    smooth_win: int = 41,
    min_win_period: int = 8,
    max_win_period: int | None = 10,
):
    """Check to see whether a drifter has run aground based on 1/100th degree precision positions.
    A flag 'drf_agr' is set for each input report: flag=1 for reports deemed aground, else flag=0.

    Positional errors introduced by lon/lat 'jitter' and data precision can be of order several km's.
    Longitude and latitude timeseries are smoothed prior to assessment to reduce position 'jitter'.
    Some post-smoothing position 'jitter' may remain and its expected magnitude is set within the
    function by the 'tolerance' parameter. A drifter is deemed aground when, after a period of time,
    the distance between reports is less than the 'tolerance'. The minimum period of time over which this
    assessment is made is set by 'min_win_period'. This period must be long enough such that slow moving
    drifters are not falsely flagged as aground given errors in position (e.g. a buoy drifting at around
    1 cm/s will travel around 1 km/day; given 'tolerance' and precision errors of a few km's the 'min_win_period'
    needs to be several days to ensure distance-travelled exceeds the error so that motion is reliably
    detected and the buoy is not falsely flagged as aground). However, min_win_period should not be longer
    than necessary as buoys that run aground for less than min_win_period will not be detected.

    Because temporal sampling can be erratic the time period over which an assessment is made is specified
    as a range (bound by 'min_win_period' and 'max_win_period') - assessment uses the longest time separation
    available within this range. If a drifter is deemed aground and subsequently starts moving (e.g. if a drifter
    has moved very slowly for a prolonged period) incorrectly flagged reports will be reinstated.

    Parameters
    ----------
    reps: Voyage
        a time-sorted list of drifter observations in format class`.Voyage`, each report must have a valid
        longitude, latitude and time-difference
    smooth_win: int
        length of window (odd number) in datapoints used for smoothing lon/lat
    min_win_period: int
        minimum period of time in days over which position is assessed for no movement (see description)
    max_win_period: int or None
         maximum period of time in days over which position is assessed for no movement (this should be
      greater than min_win_period and allow for erratic temporal sampling e.g. min_win_period+2 to allow for gaps of up to 2-days in sampling).

    Returns
    -------
    list
        Returns list of quality controlled reports
    """
    try:
        smooth_win, min_win_period, max_win_period = assert_window_and_periods(
            smooth_win=smooth_win,
            min_win_period=min_win_period,
            max_win_period=max_win_period,
        )
    except AssertionError as error:
        raise AssertionError("invalid input parameter: " + str(error))

    half_win = (smooth_win - 1) / 2

    nrep = len(reps)
    if nrep <= smooth_win:  # records shorter than smoothing-window can't be evaluated
        print("Voyage too short for QC, setting flags to pass")
        for rep in reps:
            rep.set_qc("POS", "drf_agr", 0)
        return

    try:
        lon, lat, hrs = retrieve_lon_lat_hrs(reps)
    except AssertionError as error:
        raise AssertionError("problem with report values: " + str(error))

    try:
        lon_smooth, lat_smooth, hrs_smooth = create_smoothed_lon_lat_hrs(
            lon=lon,
            lat=lat,
            hrs=hrs,
            nrep=nrep,
            smooth_win=smooth_win,
            half_win=half_win,
        )
    except AssertionError as error:
        raise AssertionError("problem with smoothed report values: " + str(error))

    is_aground, i_aground = check_drifter_aground(
        lon_smooth=lon_smooth,
        lat_smooth=lat_smooth,
        hrs_smooth=hrs_smooth,
        min_win_period=min_win_period,
        max_win_period=max_win_period,
    )

    if is_aground:
        if i_aground > 0:
            i_aground += half_win
        # this gets the first index the drifter is deemed aground for the original (un-smoothed) timeseries
        # n.b. if i_aground=0 then the entire drifter record is deemed aground and flagged as such
    for ind, rep in enumerate(reps):
        if is_aground:
            if ind < i_aground:
                rep.set_qc("POS", "drf_agr", 0)
            else:
                rep.set_qc("POS", "drf_agr", 1)
        else:
            rep.set_qc("POS", "drf_agr", 0)

    return reps


def new_aground_check(
    reps: list, smooth_win: int = 41, min_win_period: int = 8
) -> None:
    """Check to see whether a drifter has run aground based on 1/100th degree precision positions.
    A flag 'drf_agr' is set for each input report: flag=1 for reports deemed aground, else flag=0.

    Positional errors introduced by lon/lat 'jitter' and data precision can be of order several km's.
    Longitude and latitude timeseries are smoothed prior to assessment to reduce position 'jitter'.
    Some post-smoothing position 'jitter' may remain and its expected magnitude is set within the
    function by the 'tolerance' parameter. A drifter is deemed aground when, after a period of time,
    the distance between reports is less than the 'tolerance'. The minimum period of time over which this
    assessment is made is set by 'min_win_period'. This period must be long enough such that slow moving
    drifters are not falsely flagged as aground given errors in position (e.g. a buoy drifting at around
    1 cm/s will travel around 1 km/day; given 'tolerance' and precision errors of a few km's the 'min_win_period'
    needs to be several days to ensure distance-travelled exceeds the error so that motion is reliably
    detected and the buoy is not falsely flagged as aground). However, min_win_period should not be longer
    than necessary as buoys that run aground for less than min_win_period will not be detected.

    The check progresses by comparing each report with the final report (i.e. the first report with the
    final report, the second report with the final report and so on) until the time separation between reports
    is less than 'min_win_period'. If a drifter is deemed aground and subsequently starts moving (e.g. if a drifter
    has followed a circular path) incorrectly flagged reports will be reinstated.

    Parameters
    ----------
    reps: list
        a time-sorted list of drifter observations in format :class:`.Voyage`, each report must have a valid
        longitude, latitude and time-difference
    smooth_win: int
        length of window (odd number) in datapoints used for smoothing lon/lat
    min_win_period: int
        minimum period of time in days over which position is assessed for no movement (see description)

    Returns
    -------
    None
    """
    tolerance = sphere_distance(0, 0, 0.01, 0.01)
    # displacement resulting from 1/100th deg 'position-jitter' at equator (km)

    try:
        smooth_win = int(smooth_win)
        min_win_period = int(min_win_period)
        assert smooth_win >= 1, "smooth_win must be >= 1"
        assert smooth_win % 2 != 0, "smooth_win must be an odd number"
        assert min_win_period >= 1, "min_win_period must be >= 1"
    except AssertionError as error:
        raise AssertionError("invalid input parameter: " + str(error))

    half_win = int((smooth_win - 1) / 2)
    min_win_period_hours = min_win_period * 24.0

    nrep = len(reps)
    if nrep <= smooth_win:  # records shorter than smoothing-window can't be evaluated
        print("Voyage too short for QC, setting flags to pass")
        for rep in reps:
            rep.set_qc("POS", "drf_agr", 0)
        return

    # retrieve lon/lat/time_diff variables from marine reports
    lon = np.empty(nrep)  # type: np.ndarray
    lon[:] = np.nan
    lat = np.empty(nrep)  # type: np.ndarray
    lat[:] = np.nan
    hrs = np.empty(nrep)  # type: np.ndarray
    hrs[:] = np.nan
    try:
        for ind, rep in enumerate(reps):
            lon[ind] = rep.getvar("LON")  # returns None if missing
            lat[ind] = rep.getvar("LAT")  # returns None if missing
            if ind == 0:
                hrs[ind] = 0
            else:
                hrs[ind] = rep.getext(
                    "time_diff"
                )  # raises assertion error if 'time_diff' not found
        assert not any(np.isnan(lon)), "Nan(s) found in longitude"
        assert not any(np.isnan(lat)), "Nan(s) found in latitude"
        assert not any(np.isnan(hrs)), "Nan(s) found in time differences"
        assert not any(hrs < 0), "times are not sorted"
    except AssertionError as error:
        raise AssertionError("problem with report values: " + str(error))

    hrs = np.cumsum(hrs)  # get time difference in hours relative to first report

    # create smoothed lon/lat timeseries
    nrep_smooth = nrep - smooth_win + 1  # length of series after smoothing
    lon_smooth = np.empty(nrep_smooth)  # type: np.ndarray
    lon_smooth[:] = np.nan
    lat_smooth = np.empty(nrep_smooth)  # type: np.ndarray
    lat_smooth[:] = np.nan
    hrs_smooth = np.empty(nrep_smooth)  # type: np.ndarray
    hrs_smooth[:] = np.nan
    try:
        for i in range(0, nrep_smooth):
            lon_smooth[i] = np.median(lon[i : i + smooth_win])
            lat_smooth[i] = np.median(lat[i : i + smooth_win])
            hrs_smooth[i] = hrs[i + half_win]
        assert not any(np.isnan(lon_smooth)), "Nan(s) found in smoothed longitude"
        assert not any(np.isnan(lat_smooth)), "Nan(s) found in smoothed latitude"
        assert not any(
            np.isnan(hrs_smooth)
        ), "Nan(s) found in smoothed time differences"
    except AssertionError as error:
        raise AssertionError("problem with smoothed report values: " + str(error))

    # loop through smoothed timeseries to see if drifter has run aground
    i = 0
    is_aground = False  # keeps track of whether drifter is deemed aground
    i_aground = np.nan  # keeps track of index when drifter first ran aground
    time_to_end = hrs_smooth[-1] - hrs_smooth[i]
    while time_to_end >= min_win_period_hours:

        displace = sphere_distance(
            lat_smooth[i], lon_smooth[i], lat_smooth[-1], lon_smooth[-1]
        )
        if displace <= tolerance:
            if is_aground:
                i += 1
                time_to_end = hrs_smooth[-1] - hrs_smooth[i]
                continue
            else:
                is_aground = True
                i_aground = i
                i += 1
                time_to_end = hrs_smooth[-1] - hrs_smooth[i]
        else:
            is_aground = False
            i_aground = np.nan
            i += 1
            time_to_end = hrs_smooth[-1] - hrs_smooth[i]

            # set flags
    if is_aground:
        if i_aground > 0:
            i_aground += half_win
        # this gets the first index the drifter is deemed aground for the original (un-smoothed) timeseries
        # n.b. if i_aground=0 then the entire drifter record is deemed aground and flagged as such
    for ind, rep in enumerate(reps):
        if is_aground:
            if ind < i_aground:
                rep.set_qc("POS", "drf_agr", 0)
            else:
                rep.set_qc("POS", "drf_agr", 1)
        else:
            rep.set_qc("POS", "drf_agr", 0)


# def new_aground_check(reps, smooth_win=41, min_win_period=8):
#     """
#     Check to see whether a drifter has run aground based on 1/100th degree precision positions.
#     A flag 'drf_agr' is set for each input report: flag=1 for reports deemed aground, else flag=0.
#
#     This is function `aground_check` with `max_win_period` is None.
#     """
#     return aground_check(
#         reps, smooth_win=smooth_win, min_win_period=min_win_period, max_win_period=None
#     )


def speed_check(
    reps: list,
    speed_limit: float = 2.5,
    min_win_period: float = 0.8,
<<<<<<< HEAD
    max_win_period: Optional[float] = 1.0,
    iquam_parameters: Optional[dict] = None,
=======
    max_win_period: float | None = 1.0,
    iquam_parameters: dict | None = None,
>>>>>>> 7b367771
) -> None:
    """Check to see whether a drifter has been picked up by a ship (out of water) based on 1/100th degree
    precision positions. A flag 'drf_spd' is set for each input report: flag=1 for reports deemed picked up,
    else flag=0.

    A drifter is deemed picked up if it is moving faster than might be expected for a fast ocean current
    (a few m/s). Unreasonably fast movement is detected when speed of travel between report-pairs exceeds
    the chosen 'speed_limit' (speed is estimated as distance between reports divided by time separation -
    this 'straight line' speed between the two points is a minimum speed estimate given a less-direct
    path may have been followed). Positional errors introduced by lon/lat 'jitter' and data precision
    can be of order several km's. Reports must be separated by a suitably long period of time (the 'min_win_period')
    to minimise the effect of these errors when calculating speed e.g. for reports separated by 24 hours
    errors of several cm/s would result which are two orders of magnitude less than a fast ocean current
    which seems reasonable. Conversely, the period of time chosen should not be too long so as to resolve
    short-lived burst of speed on manoeuvring ships. Larger positional errors may also trigger the check.
    Because temporal sampling can be erratic the time period over which this assessment is made is specified
    as a range (bound by 'min_win_period' and 'max_win_period') - assessment uses the longest time separation
    available within this range.

    IMPORTANT - for optimal performance, drifter records with observations failing this check should be
    subsequently manually reviewed. Ships move around in all sorts of complicated ways that can readily
    confuse such a simple check (e.g. pausing at sea, crisscrossing its own path) and once some erroneous
    movement is detected it is likely a human operator can then better pick out the actual bad data. False
    fails caused by positional errors (particularly in fast ocean currents) will also need reinstating.

    Parameters
    ----------
    reps: list
        a time-sorted list of drifter observations in format class`.Voyage`, each report must have a valid
        longitude, latitude and time-difference
    speed_limit: float
        maximum allowable speed for an in situ drifting buoy (metres per second)
    min_win_period: float
        minimum period of time in days over which position is assessed for speed estimates (see description)
    max_win_period: float or None
        maximum period of time in days over which position is assessed for speed estimates
        (this should be greater than min_win_period and allow for some erratic temporal sampling e.g. min_win_period+0.2
        to allow for gaps of up to 0.2-days in sampling).
    iquam_parameters: dict or None
        Parameter dictionary for Voyage.iquam_track_check() function.

    Returns
    -------
    list
        Returns list of quality controlled reports
    """
    try:
        speed_limit, min_win_period, max_win_period = assert_limit_periods(
            speed_limit=speed_limit,
            min_win_period=min_win_period,
            max_win_period=max_win_period,
        )
    except AssertionError as error:
        raise AssertionError("invalid input parameter: " + str(error))

    nrep = len(reps)
    if nrep <= 1:  # pairs of records are needed to evaluate speed
        print("Voyage too short for QC, setting flags to pass")
        for rep in reps:
            rep.set_qc("POS", "drf_spd", 0)
        return

    try:
        lon, lat, hrs = retrieve_lon_lat_hrs(reps)
    except AssertionError as error:
        raise AssertionError("problem with report values: " + str(error))

    if isinstance(iquam_parameters, dict):
        reps_copy = copy.deepcopy(reps)
        v = ex.Voyage()
        qc_list = []
        for rep in reps_copy:
            rep.setvar("PT", 5)  # ship
            rep.set_qc("POS", "iquam_track", 0)  # reset iquam parameters
            v.add_report(rep)
        v.iquam_track_check(iquam_parameters)
        for rep in v.rep_feed():
            qc_list.append(rep.get_qc("POS", "iquam_track"))
        iquam_track_ship = np.array(qc_list)
        del reps_copy, v, qc_list
    else:
        iquam_track_ship = None

    # begin by setting all reports to pass
    for rep in reps:
        rep.set_qc("POS", "drf_spd", 0)

    return check_drifter_speed(
        reps,
        lon=lon,
        lat=lat,
        hrs=hrs,
        speed_limit=speed_limit,
        min_win_period=min_win_period,
        max_win_period=max_win_period,
        iquam_track_ship=iquam_track_ship,
    )


def new_speed_check(reps, iquam_parameters, speed_limit=3.0, min_win_period=0.375):
    """
    Check to see whether a drifter has been picked up by a ship (out of water) based on 1/100th degree
    precision positions. A flag 'drf_spd' is set for each input report: flag=1 for reports deemed picked up,
    else flag=0.

    This is function `speed_check` with `max_win_period` is None and iquam_parameters.
    """
    return speed_check(
        reps,
        speed_limit=speed_limit,
        min_win_period=min_win_period,
        max_win_period=None,
        iquam_parameters=iquam_parameters,
    )


def sst_tail_check(
    reps,
    long_win_len=121,
    long_err_std_n=3.0,
    short_win_len=30,
    short_err_std_n=3.0,
    short_win_n_bad=2,
    drif_inter=0.29,
    drif_intra=1.00,
    background_err_lim=0.3,
):
    """Check to see whether there is erroneous sea surface temperature data at the beginning or end of a drifter record
    (referred to as 'tails'). The flags 'drf_tail1' and 'drf_tail2' are set for each input report: flag=1 for reports
    with erroneous data, else flag=0, 'drf_tail1' is used for bad data at the beginning of a record, 'drf_tail2' is
    used for bad data at the end of a record.

    The tail check makes an assessment of the quality of data at the start and end of a drifting buoy record by
    comparing to a background reference field. Data found to be unacceptably biased or noisy relative to the
    background are flagged by the check. When making the comparison an allowance is made for background error
    variance and also normal drifter error (both bias and random measurement error). The correlation of the
    background error is treated as unknown and takes on a value which maximises background error dependent on the
    assessment being made. A background error variance limit is also specified, beyond which the background is deemed
    unreliable. Observations made during the day, in icy regions or where the background value is missing are
    excluded from the comparison.

    The check proceeds in two steps; a 'long tail-check' followed by a 'short tail-check'. The idea is that the short
    tail-check has finer resolution but lower sensitivity than the long tail-check and may pick off noisy data not
    picked up by the long tail check. Only observations that pass the long tail-check are passed to the short
    tail-check. Both of these tail checks proceed by moving a window over the data and assessing the data in each
    window. Once good data are found the check stops and any bad data preceding this are flagged. If unreliable
    background data are encountered the check stops. The checks are run forwards and backwards over the record so as
    to assess data at the start and end of the record. If the whole record fails no observations are flagged as there
    are then no 'tails' in the data (this is left for other checks). The long tail check looks for groups of
    observations that are too biased or noisy as a whole. The short tail check looks for individual observations
    exceeding a noise limit within the window.

    Parameters
    ----------
    reps: list
        a time-sorted list of drifter observations in format class`.Voyage`, each report must have a
      valid longitude, latitude and time and matched values for OSTIA, ICE and BGVAR in its extended data
    long_win_len: int
        length of window (in data-points) over which to make long tail-check (must be an odd number)
    long_err_std_n: float
        number of standard deviations of combined background and drifter bias error, beyond which data fail bias check
    short_win_len: int
        length of window (in data-points) over which to make the short tail-check
    short_err_std_n: float
        number of standard deviations of combined background and drifter error, beyond which data are deemed suspicious
    short_win_n_bad: int
        minimum number of suspicious data points required for failure of short check window
    drif_inter: float
        spread of biases expected in drifter data (standard deviation, degC)
    drif_intra: float
        maximum random measurement uncertainty reasonably expected in drifter data (standard deviation, degC)
    background_err_limL float
        background error variance beyond which the SST background is deemed unreliable (degC squared)

    Returns
    -------
    list
        List of quality controlled reports
    """
    try:
        (
            long_win_len,
            long_err_std_n,
            short_win_len,
            short_err_std_n,
            short_win_n_bad,
            drif_inter,
            drif_intra,
            background_err_lim,
        ) = assert_window_drifters(
            long_win_len,
            long_err_std_n,
            short_win_len,
            short_err_std_n,
            short_win_n_bad,
            drif_inter,
            drif_intra,
            background_err_lim,
        )
    except AssertionError as error:
        raise AssertionError("invalid input parameter: " + str(error))

    sst_anom, bgerr, bgvar_is_masked, reps_ind = filter_unsuitable_backgrounds(
        reps,
        background_err_lim=background_err_lim,
    )
    del bgvar_is_masked

    # set start and end tail flags to pass to ensure all obs receive flag
    # then exit if there are no obs suitable for assessment
    for rep in reps:
        rep.set_qc("SST", "drf_tail1", 0)
        rep.set_qc("SST", "drf_tail2", 0)
    if len(sst_anom) == 0:
        return

    # prepare numpy arrays and variables needed for tail checks
    nrep = len(sst_anom)

    start_tail_ind, end_tail_ind = long_tail_check(
        nrep,
        sst_anom=sst_anom,
        bgerr=bgerr,
        drif_inter=drif_inter,
        drif_intra=drif_intra,
        long_win_len=long_win_len,
        long_err_std_n=long_err_std_n,
        background_err_lim=background_err_lim,
    )

    start_tail_ind, end_tail_ind = short_tail_check(
        start_tail_ind,
        end_tail_ind,
        sst_anom=sst_anom,
        bgerr=bgerr,
        drif_inter=drif_inter,
        drif_intra=drif_intra,
        short_win_len=short_win_len,
        short_err_std_n=short_err_std_n,
        short_win_n_bad=short_win_n_bad,
        background_err_lim=background_err_lim,
    )

    if start_tail_ind >= end_tail_ind:  # whole record failed tail checks, don't flag
        start_tail_ind = -1
        end_tail_ind = nrep
    if not start_tail_ind == -1:
        for ind, rep in enumerate(reps):
            if ind <= reps_ind[start_tail_ind]:
                rep.set_qc("SST", "drf_tail1", 1)
    if not end_tail_ind == nrep:
        for ind, rep in enumerate(reps):
            if ind >= reps_ind[end_tail_ind]:
                rep.set_qc("SST", "drf_tail2", 1)
    return reps


def sst_biased_noisy_check(
    reps,
    n_eval=30,
    bias_lim=1.10,
    drif_intra=1.0,
    drif_inter=0.29,
    err_std_n=3.0,
    n_bad=2,
    background_err_lim=0.3,
):
    """Check to see whether a drifter sea surface temperature record is unacceptably biased or noisy as a whole.

    The check makes an assessment of the quality of data in a drifting buoy record by comparing to a background
    reference field. If the record is found to be unacceptably biased or noisy relative to the background all
    observations are flagged by the check. For longer records the flags 'drf_bias' and 'drf_noise' are set for each
    input report: flag=1 for records with erroneous data, else flag=0. For shorter records 'drf_short' is set for
    each input report: flag=1 for reports with erroneous data, else flag=0.

    When making the comparison an allowance is made for background error variance and also normal drifter error (both
    bias and random measurement error). A background error variance limit is also specified, beyond which the
    background is deemed unreliable and is excluded from comparison. Observations made during the day, in icy regions
    or where the background value is missing are also excluded from the comparison.

    The check has two separate streams; a 'long-record check' and a 'short-record check'. Records with at least
    n_eval observations are passed to the long-record check, else they are passed to the short-record check. The
    long-record check looks for records that are too biased or noisy as a whole. The short record check looks for
    individual observations exceeding a noise limit within a record. The purpose of n_eval is to ensure records with
    too few observations for their bias and noise to be reliably estimated are handled separately by the short-record
    check.

    The correlation of the background error is treated as unknown and handled differently for each assessment. For
    the long-record noise-check and the short-record check the background error is treated as uncorrelated,
    which maximises the possible impact of background error on these assessments. For the long-record bias-check a
    limit (bias_lim) is specified beyond which the record is considered biased. The default value for this limit was
    chosen based on histograms of drifter-background bias. An alternative approach would be to treat the background
    error as entirely correlated across a long-record, which maximises its possible impact on the bias assessment. In
    this case the histogram approach was used as the limit could be tuned to give better results.

    Parameters
    ----------
    reps: list
        a time-sorted list of drifter observations in format from class`.Voyage`,
        each report must have a valid longitude, latitude and time and matched values for OSTIA, ICE and BGVAR in its
        extended data
    n_eval : int
        the minimum number of drifter observations required to be assessed by the long-record check
    bias_lim: float
        maximum allowable drifter-background bias, beyond which a record is considered biased (degC)
    drif_intra: float
        maximum random measurement uncertainty reasonably expected in drifter data (standard
        deviation, degC)
    drif_inter: float
        spread of biases expected in drifter data (standard deviation, degC)
    err_std_n: float
        number of standard deviations of combined background and drifter error, beyond which short-record data are
        deemed suspicious
    n_bad:int
        minimum number of suspicious data points required for failure of short-record check
    background_err_lim:float
        background error variance beyond which the SST background is deemed unreliable (degC squared)

    Returns
    -------
    list

    """
    try:
        (
            n_eval,
            bias_lim,
            drif_intra,
            drif_inter,
            err_std_n,
            n_bad,
            background_err_lim,
        ) = assert_drifters(
            n_eval=1,
            bias_lim=1.10,
            drif_intra=1.0,
            drif_inter=0.29,
            err_std_n=3.0,
            n_bad=2,
            background_err_lim=0.3,
        )
    except AssertionError as error:
        raise AssertionError("invalid input parameter: " + str(error))

    sst_anom, bgerr, bgvar_is_masked, reps_ind = filter_unsuitable_backgrounds(
        reps,
        background_err_lim=background_err_lim,
    )
    del reps_ind

    # set bias and noise flags to pass to ensure all obs receive flag
    # then exit if there are no obs suitable for assessment
    for rep in reps:
        rep.set_qc("SST", "drf_bias", 0)
        rep.set_qc("SST", "drf_noise", 0)
        rep.set_qc("SST", "drf_short", 0)
    if len(sst_anom) == 0:
        return

    nrep = len(sst_anom)
    long_record = True
    if nrep < n_eval:
        long_record = False

    # assess long records
    if long_record:
        sst_anom_avg = np.mean(sst_anom)
        sst_anom_stdev = np.std(sst_anom)
        bgerr_rms = np.sqrt(np.mean(bgerr**2))
        if abs(sst_anom_avg) > bias_lim:
            for rep in reps:
                rep.set_qc("SST", "drf_bias", 1)
        if sst_anom_stdev > np.sqrt(drif_intra**2 + bgerr_rms**2):
            for rep in reps:
                rep.set_qc("SST", "drf_noise", 1)
    else:
        if bgvar_is_masked:
            pass  # short record may still have unreliable values
        else:
            limit = err_std_n * np.sqrt(bgerr**2 + drif_inter**2 + drif_intra**2)
            exceed_limit = np.logical_or(sst_anom > limit, sst_anom < -limit)
            if np.sum(exceed_limit) >= n_bad:
                for rep in reps:
                    rep.set_qc("SST", "drf_short", 1)
    return reps


def og_sst_tail_check(
    reps,
    long_win_len=121,
    long_err_std_n=3.0,
    short_win_len=30,
    short_err_std_n=3.0,
    short_win_n_bad=2,
    drif_inter=0.29,
    drif_intra=1.00,
    background_err_lim=0.3,
):
    """Check to see whether there is erroneous sea surface temperature data at the beginning or end of a drifter record
    (referred to as 'tails'). The flags 'drf_tail1' and 'drf_tail2' are set for each input report: flag=1 for reports
    with erroneous data, else flag=0, 'drf_tail1' is used for bad data at the beginning of a record, 'drf_tail2' is
    used for bad data at the end of a record.

    The tail check makes an assessment of the quality of data at the start and end of a drifting buoy record by
    comparing to a background reference field. Data found to be unacceptably biased or noisy relative to the
    background are flagged by the check. When making the comparison an allowance is made for background error
    variance and also normal drifter error (both bias and random measurement error). The correlation of the
    background error is treated as unknown and takes on a value which maximises background error dependent on the
    assesment being made. A background error variance limit is also specified, beyond which the background is deemed
    unreliable. Observations made during the day, in icy regions or where the background value is missing are
    excluded from the comparison.

    The check proceeds in two steps; a 'long tail-check' followed by a 'short tail-check'. The idea is that the short
    tail-check has finer resolution but lower sensitivity than the long tail-check and may pick off noisy data not
    picked up by the long tail check. Only observations that pass the long tail-check are passed to the short
    tail-check. Both of these tail checks proceed by moving a window over the data and assessing the data in each
    window. Once good data are found the check stops and any bad data preceeding this are flagged. If unreliable
    background data are encountered the check stops. The checks are run forwards and backwards over the record so as
    to assess data at the start and end of the record. If the whole record fails no observations are flagged as there
    are then no 'tails' in the data (this is left for other checks). The long tail check looks for groups of
    observations that are too biased or noisy as a whole. The short tail check looks for individual observations
    exceeding a noise limit within the window.

    Parameters
    ----------
    reps: list
        a time-sorted list of drifter observations in format :class:`.Voyage`, each report must have a
        valid longitude, latitude and time and matched values for OSTIA, ICE and BGVAR in its extended data
    long_win_len: int
        length of window (in data-points) over which to make long tail-check (must be an odd number)
    long_err_std_n: float
        number of standard deviations of combined background and drifter bias error, beyond which
        data fail bias check
    short_win_len: int
        length of window (in data-points) over which to make the short tail-check
    short_err_std_n: float
        number of standard deviations of combined background and drifter error, beyond which data
      are deemed suspicious
    short_win_n_bad: int
        minimum number of suspicious data points required for failure of short check window
    drif_inter: float
        spread of biases expected in drifter data (standard deviation, degC)
    drif_intra: float
        maximum random measurement uncertainty reasonably expected in drifter data (standard deviation,
        degC)
    background_err_lim: float
        background error variance beyond which the SST background is deemed unreliable (degC
        squared)

    Returns
    -------
    list
    """
    try:
        long_win_len = int(long_win_len)
        long_err_std_n = float(long_err_std_n)
        short_win_len = int(short_win_len)
        short_err_std_n = float(short_err_std_n)
        short_win_n_bad = int(short_win_n_bad)
        drif_inter = float(drif_inter)
        drif_intra = float(drif_intra)
        background_err_lim = float(background_err_lim)
        assert long_win_len >= 1, "long_win_len must be >= 1"
        assert long_win_len % 2 != 0, "long_win_len must be an odd number"
        assert long_err_std_n >= 0, "long_err_std_n must be >= 0"
        assert short_win_len >= 1, "short_win_len must be >= 1"
        assert short_err_std_n >= 0, "short_err_std_n must be >= 0"
        assert short_win_n_bad >= 1, "short_win_n_bad must be >= 1"
        assert drif_inter >= 0, "drif_inter must be >= 0"
        assert drif_intra >= 0, "drif_intra must be >= 0"
        assert background_err_lim >= 0, "background_err_lim must be >= 0"
    except AssertionError as error:
        raise AssertionError("invalid input parameter: " + str(error))

    # test and filter out obs with unsuitable background matches
    reps_ind = [] # type: list
    sst_anom = [] # type: list
    bgvar = [] # type: list
    for ind, rep in enumerate(reps):
        try:
            bg_val = rep.getext("OSTIA")  # raises assertion error if not found
            ice_val = rep.getext("ICE")  # raises assertion error if not found
            bgvar_val = rep.getext("BGVAR")  # raises assertion error if not found
        except AssertionError as error:
            raise AssertionError("matched report value is missing: " + str(error))

        if ice_val is None:
            ice_val = 0.0
        assert (
            ice_val is not None and 0.0 <= ice_val <= 1.0
        ), "matched ice proportion is invalid"

        try:
            daytime = track_day_test(
                rep.getvar("YR"),
                rep.getvar("MO"),
                rep.getvar("DY"),
                rep.getvar("HR"),
                rep.getvar("LAT"),
                rep.getvar("LON"),
                -2.5,
            )
        except AssertionError as error:
            raise AssertionError("problem with report value: " + str(error))
        if ind > 0:
            try:
                time_diff = rep.getext(
                    "time_diff"
                )  # raises assertion error if 'time_diff' not found
                assert time_diff >= 0, "times are not sorted"
            except AssertionError as error:
                raise AssertionError("problem with report value: " + str(error))

        land_match = True if bg_val is None else False
        ice_match = True if ice_val > 0.15 else False
        if daytime or land_match or ice_match:
            pass
        else:
            assert (
                bg_val is not None and -5.0 <= bg_val <= 45.0
            ), "matched background sst is invalid"
            assert (
                bgvar_val is not None and 0.0 <= bgvar_val <= 10
            ), "matched background error variance is invalid"
            reps_ind.append(ind)
            sst_anom.append(rep.getvar("SST") - bg_val)
            bgvar.append(bgvar_val)

    # set start and end tail flags to pass to ensure all obs receive flag
    # then exit if there are no obs suitable for assessment
    for rep in reps:
        rep.set_qc("SST", "drf_tail1", 0)
        rep.set_qc("SST", "drf_tail2", 0)
    if len(sst_anom) == 0:
        return

    # prepare numpy arrays and variables needed for tail checks
    # indices of obs suitable for assessment
    reps_ind = np.array(reps_ind)  # type: np.ndarray
    # ob-background differences
    sst_anom = np.array(sst_anom)  # type: np.ndarray
    # standard deviation of background error
    bgerr = np.sqrt(np.array(bgvar))  # type: np.ndarray
    nrep = len(sst_anom)
    start_tail_ind = -1  # keeps track of index where start tail stops
    end_tail_ind = nrep  # keeps track of index where end tail starts

    # do long tail check
    mid_win_ind = int((long_win_len - 1) / 2)
    if nrep < long_win_len:  # records shorter than long-window length aren't evaluated
        pass
    else:
        for forward in [True, False]:  # run forwards then backwards over timeseries
            if forward:
                sst_anom_temp = sst_anom
                bgerr_temp = bgerr
            else:
                sst_anom_temp = np.flipud(sst_anom)
                bgerr_temp = np.flipud(bgerr)
            # this is the long tail check
            for ix in range(0, nrep - long_win_len + 1):
                sst_anom_winvals = sst_anom_temp[ix : ix + long_win_len]
                bgerr_winvals = bgerr_temp[ix : ix + long_win_len]
                if np.any(bgerr_winvals > np.sqrt(background_err_lim)):
                    break
                sst_anom_avg = trim_mean(sst_anom_winvals, 100)
                sst_anom_stdev = trim_std(sst_anom_winvals, 100)
                bgerr_avg = np.mean(bgerr_winvals)
                bgerr_rms = np.sqrt(np.mean(bgerr_winvals**2))
                if (
                    abs(sst_anom_avg)
                    > long_err_std_n * np.sqrt(drif_inter**2 + bgerr_avg**2)
                ) or (sst_anom_stdev > np.sqrt(drif_intra**2 + bgerr_rms**2)):
                    if forward:
                        start_tail_ind = ix + mid_win_ind
                    else:
                        end_tail_ind = (nrep - 1) - ix - mid_win_ind
                else:
                    break

    # do short tail check on records that pass long tail check
    if start_tail_ind >= end_tail_ind:  # whole record already failed long tail check
        pass
    else:
        first_pass_ind = start_tail_ind + 1  # first index passing long tail check
        last_pass_ind = end_tail_ind - 1  # last index passing long tail check
        npass = last_pass_ind - first_pass_ind + 1
        assert npass > 0, "short tail check: npass not > 0"
        if (
            npass < short_win_len
        ):  # records shorter than short-window length aren't evaluated
            pass
        else:
            for forward in [True, False]:  # run forwards then backwards over timeseries
                if forward:
                    sst_anom_temp = sst_anom[first_pass_ind : last_pass_ind + 1]
                    bgerr_temp = bgerr[first_pass_ind : last_pass_ind + 1]
                else:
                    sst_anom_temp = np.flipud(
                        sst_anom[first_pass_ind : last_pass_ind + 1]
                    )
                    bgerr_temp = np.flipud(bgerr[first_pass_ind : last_pass_ind + 1])
                # this is the short tail check
                for ix in range(0, npass - short_win_len + 1):
                    sst_anom_winvals = sst_anom_temp[ix : ix + short_win_len]
                    bgerr_winvals = bgerr_temp[ix : ix + short_win_len]
                    if np.any(bgerr_winvals > np.sqrt(background_err_lim)):
                        break
                    limit = short_err_std_n * np.sqrt(
                        bgerr_winvals**2 + drif_inter**2 + drif_intra**2
                    )
                    exceed_limit = np.logical_or(
                        sst_anom_winvals > limit, sst_anom_winvals < -limit
                    )
                    if np.sum(exceed_limit) >= short_win_n_bad:
                        if forward:
                            if ix == (
                                npass - short_win_len
                            ):  # if all windows have failed, flag everything
                                start_tail_ind += short_win_len
                            else:
                                start_tail_ind += 1
                        else:
                            if ix == (
                                npass - short_win_len
                            ):  # if all windows have failed, flag everything
                                end_tail_ind -= short_win_len
                            else:
                                end_tail_ind -= 1
                    else:
                        break

                        # now flag reps
    if start_tail_ind >= end_tail_ind:  # whole record failed tail checks, dont flag
        start_tail_ind = -1
        end_tail_ind = nrep
    if not start_tail_ind == -1:
        for ind, rep in enumerate(reps):
            if ind <= reps_ind[start_tail_ind]:
                rep.set_qc("SST", "drf_tail1", 1)
    if not end_tail_ind == nrep:
        for ind, rep in enumerate(reps):
            if ind >= reps_ind[end_tail_ind]:
                rep.set_qc("SST", "drf_tail2", 1)

    return


def og_sst_biased_noisy_check(
    reps,
    n_eval=30,
    bias_lim=1.10,
    drif_intra=1.0,
    drif_inter=0.29,
    err_std_n=3.0,
    n_bad=2,
    background_err_lim=0.3,
):
    """Check to see whether a drifter sea surface temperature record is unacceptably biased or noisy as a whole.

    The check makes an assessment of the quality of data in a drifting buoy record by comparing to a background
    reference field. If the record is found to be unacceptably biased or noisy relative to the background all
    observations are flagged by the check. For longer records the flags 'drf_bias' and 'drf_noise' are set for each
    input report: flag=1 for records with erroneous data, else flag=0. For shorter records 'drf_short' is set for
    each input report: flag=1 for reports with erroneous data, else flag=0.

    When making the comparison an allowance is made for background error variance and also normal drifter error (both
    bias and random measurement error). A background error variance limit is also specified, beyond which the
    background is deemed unreliable and is excluded from comparison. Observations made during the day, in icy regions
    or where the background value is missing are also excluded from the comparison.

    The check has two separate streams; a 'long-record check' and a 'short-record check'. Records with at least
    n_eval observations are passed to the long-record check, else they are passed to the short-record check. The
    long-record check looks for records that are too biased or noisy as a whole. The short record check looks for
    individual observations exceeding a noise limit within a record. The purpose of n_eval is to ensure records with
    too few observations for their bias and noise to be reliably estimated are handled separately by the short-record
    check.

    The correlation of the background error is treated as unknown and handled differently for each assessment. For
    the long-record noise-check and the short-record check the background error is treated as uncorrelated,
    which maximises the possible impact of background error on these assessments. For the long-record bias-check a
    limit (bias_lim) is specified beyond which the record is considered biased. The default value for this limit was
    chosen based on histograms of drifter-background bias. An alternative approach would be to treat the background
    error as entirely correlated across a long-record, which maximises its possible impact on the bias assessment. In
    this case the histogram approach was used as the limit could be tuned to give better results.

    Parameters
    ----------
    reps: list
        a time-sorted list of drifter observations in format from :class:`.Voyage`,
      each report must have a valid longitude, latitude and time and matched values for OSTIA, ICE and BGVAR in its
      extended data
    n_eval: int
        the minimum number of drifter observations required to be assessed by the long-record check
    bias_lim: float
        maximum allowable drifter-background bias, beyond which a record is considered biased (degC)
    drif_intra: float
        maximum random measurement uncertainty reasonably expected in drifter data (standard
        deviation, degC)
    drif_inter: float
        spread of biases expected in drifter data (standard deviation, degC)
    err_std_n: float
        number of standard deviations of combined background and drifter error, beyond which
        short-record data are deemed suspicious
    n_bad: int
        minimum number of suspicious data points required for failure of short-record check
    background_err_lim: float
        background error variance beyond which the SST background is deemed unreliable (degC squared)

    Returns
    -------
    list
    """
    try:
        n_eval = int(n_eval)
        bias_lim = float(bias_lim)
        drif_intra = float(drif_intra)
        drif_inter = float(drif_inter)
        err_std_n = float(err_std_n)
        n_bad = int(n_bad)
        background_err_lim = float(background_err_lim)
        assert n_eval > 0, "n_eval must be > 0"
        assert bias_lim >= 0, "bias_lim must be >= 0"
        assert drif_intra >= 0, "drif_intra must be >= 0"
        assert drif_inter >= 0, "drif_inter must be >= 0"
        assert err_std_n >= 0, "err_std_n must be >= 0"
        assert n_bad >= 1, "n_bad must be >= 1"
        assert background_err_lim >= 0, "background_err_lim must be >= 0"
    except AssertionError as error:
        raise AssertionError("invalid input parameter: " + str(error))

    # test and filter out obs with unsuitable background matches
    sst_anom = []
    bgvar = []
    bgvar_is_masked = False
    for ind, rep in enumerate(reps):
        try:
            bg_val = rep.getext("OSTIA")  # raises assertion error if not found
            ice_val = rep.getext("ICE")  # raises assertion error if not found
            bgvar_val = rep.getext("BGVAR")  # raises assertion error if not found
        except AssertionError as error:
            raise AssertionError("matched report value is missing: " + str(error))

        if ice_val is None:
            ice_val = 0.0
        assert (
            ice_val is not None and 0.0 <= ice_val <= 1.0
        ), "matched ice proportion is invalid"

        try:
            daytime = track_day_test(
                rep.getvar("YR"),
                rep.getvar("MO"),
                rep.getvar("DY"),
                rep.getvar("HR"),
                rep.getvar("LAT"),
                rep.getvar("LON"),
                -2.5,
            )
        except AssertionError as error:
            raise AssertionError("problem with report value: " + str(error))
        if ind > 0:
            try:
                time_diff = rep.getext(
                    "time_diff"
                )  # raises assertion error if 'time_diff' not found
                assert time_diff >= 0, "times are not sorted"
            except AssertionError as error:
                raise AssertionError("problem with report value: " + str(error))

        land_match = True if bg_val is None else False
        ice_match = True if ice_val > 0.15 else False
        bgvar_mask = (
            True if bgvar_val is not None and bgvar_val > background_err_lim else False
        )
        if bgvar_mask:
            bgvar_is_masked = True
        if daytime or land_match or ice_match or bgvar_mask:
            pass
        else:
            assert (
                bg_val is not None and -5.0 <= bg_val <= 45.0
            ), "matched background sst is invalid"
            assert (
                bgvar_val is not None and 0.0 <= bgvar_val <= 10
            ), "matched background error variance is invalid"
            sst_anom.append(rep.getvar("SST") - bg_val)
            bgvar.append(bgvar_val)

    # set bias and noise flags to pass to ensure all obs receive flag
    # then exit if there are no obs suitable for assessment
    for rep in reps:
        rep.set_qc("SST", "drf_bias", 0)
        rep.set_qc("SST", "drf_noise", 0)
        rep.set_qc("SST", "drf_short", 0)
    if len(sst_anom) == 0:
        return

    # prepare numpy arrays and variables needed for checks
    sst_anom = np.array(sst_anom)  # ob-background differences
    bgerr = np.sqrt(np.array(bgvar))  # standard deviation of background error

    nrep = len(sst_anom)
    long_record = True
    if nrep < n_eval:
        long_record = False

    # assess long records
    if long_record:
        sst_anom_avg = np.mean(sst_anom)
        sst_anom_stdev = np.std(sst_anom)
        bgerr_rms = np.sqrt(np.mean(bgerr**2))
        if abs(sst_anom_avg) > bias_lim:
            for rep in reps:
                rep.set_qc("SST", "drf_bias", 1)
        if sst_anom_stdev > np.sqrt(drif_intra**2 + bgerr_rms**2):
            for rep in reps:
                rep.set_qc("SST", "drf_noise", 1)
    else:
        if bgvar_is_masked:
            pass  # short record may still have unreliable values
        else:
            limit = err_std_n * np.sqrt(bgerr**2 + drif_inter**2 + drif_intra**2)
            exceed_limit = np.logical_or(sst_anom > limit, sst_anom < -limit)
            if np.sum(exceed_limit) >= n_bad:
                for rep in reps:
                    rep.set_qc("SST", "drf_short", 1)

    return<|MERGE_RESOLUTION|>--- conflicted
+++ resolved
@@ -1119,13 +1119,8 @@
     reps: list,
     speed_limit: float = 2.5,
     min_win_period: float = 0.8,
-<<<<<<< HEAD
     max_win_period: Optional[float] = 1.0,
     iquam_parameters: Optional[dict] = None,
-=======
-    max_win_period: float | None = 1.0,
-    iquam_parameters: dict | None = None,
->>>>>>> 7b367771
 ) -> None:
     """Check to see whether a drifter has been picked up by a ship (out of water) based on 1/100th degree
     precision positions. A flag 'drf_spd' is set for each input report: flag=1 for reports deemed picked up,
