{
  "release": "Release2",
  "update": "tests",
  "dataset": "ICOADS_R3.0.0T",
  "config":
  {
<<<<<<< HEAD
    "qc_first_date_avail" : '1950-01',
    "qc_last_date_avail" : '2010-11',
=======
    "qc_first_date_avail" : "1950-01",
    "qc_last_date_avail" :"2010-11",
>>>>>>> a2beb057
    "history_explain" : "Position, tracking and parameter QC flags added"
  },
  "job_config":
  {
    "data_level": "level1e",
    "source_level": "level1d",
    "source_file_ext":"psv",
    "source_filename_prefix":"header",
    "source_filename_suffix":"",
    "environment": "0",
    "job_memo_mb": 4000,
    "job_time_hr": "01",
    "job_time_min": "30",
    "script_name":"level1e.py"
  }
}<|MERGE_RESOLUTION|>--- conflicted
+++ resolved
@@ -4,13 +4,8 @@
   "dataset": "ICOADS_R3.0.0T",
   "config":
   {
-<<<<<<< HEAD
-    "qc_first_date_avail" : '1950-01',
-    "qc_last_date_avail" : '2010-11',
-=======
     "qc_first_date_avail" : "1950-01",
     "qc_last_date_avail" :"2010-11",
->>>>>>> a2beb057
     "history_explain" : "Position, tracking and parameter QC flags added"
   },
   "job_config":
