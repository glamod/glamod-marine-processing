[build-system]
requires = [
  "setuptools>=42",
  "wheel",
  "setuptools_scm[toml]>=3.4",
  "setuptools_scm_git_archive"
]
build-backend = "setuptools.build_meta"

[project]
name = "glamod_marine_processing"
description = "GLAMOD marine processing toolbox"
authors = [
  {name = "Ludwig Lierhammer", email = "ludwig.lierhammer@dwd.de"}
]
readme = {file = "README.rst", content-type = "text/x-rst"}
requires-python = ">=3.9"
license = {file = "LICENSE"}
keywords = ["glamod_marine_processing"]
classifiers = [
  "Development Status :: 2 - Pre-Alpha",
  "Intended Audience :: Developers",
  "License :: OSI Approved :: MIT License",
  "Natural Language :: English",
  "Programming Language :: Python :: 3",
  "Programming Language :: Python :: 3.9",
  "Programming Language :: Python :: 3.10",
  "Programming Language :: Python :: 3.11",
  "Programming Language :: Python :: 3.12"
]
dynamic = ["version", "dependencies", "optional-dependencies"]

[project.scripts]
qc_suite = "glamod_marine_processing.cli_qc:QcCli"
obs_suite = "glamod_marine_processing.cli_obs:ObsCli"
<<<<<<< HEAD
pre_proc = "glamod_marine_processing.cli_preproc:PreProcCli"
=======
post_proc = "glamod_marine_processing.cli_postproc:PostProcCli"
>>>>>>> 7109ac4d

[project.urls]
"Homepage" = "https://glamod-marine-processing.readthedocs.io"
"Source" = "https://github.com/glamod/glamod-marine-processing"
"Changelog" = "https://glamod-marine-processing.readthedocs.io/en/latest/history.html"
"Issue tracker" = "https://github.com/glamod/glamod-marine-processing"

[tool]

[tool.black]
target-version = [
  "py39",
  "py310",
  "py311",
  "py312"
]

[tool.coverage.run]
relative_files = true
omit = ["tests/*.py"]

[tool.isort]
profile = "black"
py_version = 39
append_only = true
add_imports = "from __future__ import annotations"

[tool.mypy]
python_version = 3.9
show_error_codes = true
warn_return_any = true
warn_unused_ignores = true

[[tool.mypy.overrides]]
module = [
  "pandas",
  "matplotlib",
  "pytest"
]
ignore_missing_imports = true

[tool.nbqa.md]
mdformat = true

[tool.pytest]
python_files = "test_*.py"
testpaths = ["./tests"]

[tool.rstcheck]
report_level = "WARNING"
ignore_roles = [
  "pull",
  "issue"
]

[tool.ruff]
src = ["cdm_reader_mapper"]
line-length = 150
target-version = "py38"
builtins = ["ellipsis"]
exclude = [
  ".git",
  ".eggs",
  "docs",
  "build",
  "tests"
]
ignore = [
  "D205",
  "D400",
  "D401"
]
select = [
  "C9",
  "D",
  "E",
  "F",
  "W"
]

[tool.ruff.flake8-bandit]
check-typed-exception = true

[tool.ruff.format]
line-ending = "auto"

[tool.ruff.isort]
known-first-party = ["glamod_marine_processing"]
case-sensitive = true
detect-same-package = false
lines-after-imports = 1
no-lines-before = ["future", "standard-library"]

[tool.ruff.mccabe]
max-complexity = 15

[tool.ruff.per-file-ignores]
"docs/*.py" = ["D100", "D101", "D102", "D103"]
"tests/*.py" = ["D100", "D101", "D102", "D103"]
"cdm_reader_mapper/**/__init__.py" = ["F401", "F403", "I001"]

[tool.ruff.pycodestyle]
max-doc-length = 180

[tool.ruff.pydocstyle]
convention = "numpy"

[tool.setuptools]
packages = ["glamod_marine_processing"]

[tool.setuptools.dynamic.dependencies]
file = "ci/requirements/requirements.txt"

[tool.setuptools.dynamic.optional-dependencies]
obs = {file = "ci/requirements/requirements_ob.txt"}
qc = {file = "ci/requirements/requirements_qc.txt"}
complete = {file = ["ci/requirements/requirements_ob.txt", "ci/requirements/requirements_qc.txt"]}

[tool.setuptools_scm]
fallback_version = "999"
write_to = "glamod_marine_processing/_version.py"
write_to_template = '__version__ = "{version}"'
tag_regex = "^(?P<prefix>v)?(?P<version>[^\\+]+)(?P<suffix>.*)?$"
<|MERGE_RESOLUTION|>--- conflicted
+++ resolved
@@ -1,163 +1,160 @@
-[build-system]
-requires = [
-  "setuptools>=42",
-  "wheel",
-  "setuptools_scm[toml]>=3.4",
-  "setuptools_scm_git_archive"
-]
-build-backend = "setuptools.build_meta"
-
-[project]
-name = "glamod_marine_processing"
-description = "GLAMOD marine processing toolbox"
-authors = [
-  {name = "Ludwig Lierhammer", email = "ludwig.lierhammer@dwd.de"}
-]
-readme = {file = "README.rst", content-type = "text/x-rst"}
-requires-python = ">=3.9"
-license = {file = "LICENSE"}
-keywords = ["glamod_marine_processing"]
-classifiers = [
-  "Development Status :: 2 - Pre-Alpha",
-  "Intended Audience :: Developers",
-  "License :: OSI Approved :: MIT License",
-  "Natural Language :: English",
-  "Programming Language :: Python :: 3",
-  "Programming Language :: Python :: 3.9",
-  "Programming Language :: Python :: 3.10",
-  "Programming Language :: Python :: 3.11",
-  "Programming Language :: Python :: 3.12"
-]
-dynamic = ["version", "dependencies", "optional-dependencies"]
-
-[project.scripts]
-qc_suite = "glamod_marine_processing.cli_qc:QcCli"
-obs_suite = "glamod_marine_processing.cli_obs:ObsCli"
-<<<<<<< HEAD
-pre_proc = "glamod_marine_processing.cli_preproc:PreProcCli"
-=======
-post_proc = "glamod_marine_processing.cli_postproc:PostProcCli"
->>>>>>> 7109ac4d
-
-[project.urls]
-"Homepage" = "https://glamod-marine-processing.readthedocs.io"
-"Source" = "https://github.com/glamod/glamod-marine-processing"
-"Changelog" = "https://glamod-marine-processing.readthedocs.io/en/latest/history.html"
-"Issue tracker" = "https://github.com/glamod/glamod-marine-processing"
-
-[tool]
-
-[tool.black]
-target-version = [
-  "py39",
-  "py310",
-  "py311",
-  "py312"
-]
-
-[tool.coverage.run]
-relative_files = true
-omit = ["tests/*.py"]
-
-[tool.isort]
-profile = "black"
-py_version = 39
-append_only = true
-add_imports = "from __future__ import annotations"
-
-[tool.mypy]
-python_version = 3.9
-show_error_codes = true
-warn_return_any = true
-warn_unused_ignores = true
-
-[[tool.mypy.overrides]]
-module = [
-  "pandas",
-  "matplotlib",
-  "pytest"
-]
-ignore_missing_imports = true
-
-[tool.nbqa.md]
-mdformat = true
-
-[tool.pytest]
-python_files = "test_*.py"
-testpaths = ["./tests"]
-
-[tool.rstcheck]
-report_level = "WARNING"
-ignore_roles = [
-  "pull",
-  "issue"
-]
-
-[tool.ruff]
-src = ["cdm_reader_mapper"]
-line-length = 150
-target-version = "py38"
-builtins = ["ellipsis"]
-exclude = [
-  ".git",
-  ".eggs",
-  "docs",
-  "build",
-  "tests"
-]
-ignore = [
-  "D205",
-  "D400",
-  "D401"
-]
-select = [
-  "C9",
-  "D",
-  "E",
-  "F",
-  "W"
-]
-
-[tool.ruff.flake8-bandit]
-check-typed-exception = true
-
-[tool.ruff.format]
-line-ending = "auto"
-
-[tool.ruff.isort]
-known-first-party = ["glamod_marine_processing"]
-case-sensitive = true
-detect-same-package = false
-lines-after-imports = 1
-no-lines-before = ["future", "standard-library"]
-
-[tool.ruff.mccabe]
-max-complexity = 15
-
-[tool.ruff.per-file-ignores]
-"docs/*.py" = ["D100", "D101", "D102", "D103"]
-"tests/*.py" = ["D100", "D101", "D102", "D103"]
-"cdm_reader_mapper/**/__init__.py" = ["F401", "F403", "I001"]
-
-[tool.ruff.pycodestyle]
-max-doc-length = 180
-
-[tool.ruff.pydocstyle]
-convention = "numpy"
-
-[tool.setuptools]
-packages = ["glamod_marine_processing"]
-
-[tool.setuptools.dynamic.dependencies]
-file = "ci/requirements/requirements.txt"
-
-[tool.setuptools.dynamic.optional-dependencies]
-obs = {file = "ci/requirements/requirements_ob.txt"}
-qc = {file = "ci/requirements/requirements_qc.txt"}
-complete = {file = ["ci/requirements/requirements_ob.txt", "ci/requirements/requirements_qc.txt"]}
-
-[tool.setuptools_scm]
-fallback_version = "999"
-write_to = "glamod_marine_processing/_version.py"
-write_to_template = '__version__ = "{version}"'
-tag_regex = "^(?P<prefix>v)?(?P<version>[^\\+]+)(?P<suffix>.*)?$"
+[build-system]
+requires = [
+  "setuptools>=42",
+  "wheel",
+  "setuptools_scm[toml]>=3.4",
+  "setuptools_scm_git_archive"
+]
+build-backend = "setuptools.build_meta"
+
+[project]
+name = "glamod_marine_processing"
+description = "GLAMOD marine processing toolbox"
+authors = [
+  {name = "Ludwig Lierhammer", email = "ludwig.lierhammer@dwd.de"}
+]
+readme = {file = "README.rst", content-type = "text/x-rst"}
+requires-python = ">=3.9"
+license = {file = "LICENSE"}
+keywords = ["glamod_marine_processing"]
+classifiers = [
+  "Development Status :: 2 - Pre-Alpha",
+  "Intended Audience :: Developers",
+  "License :: OSI Approved :: MIT License",
+  "Natural Language :: English",
+  "Programming Language :: Python :: 3",
+  "Programming Language :: Python :: 3.9",
+  "Programming Language :: Python :: 3.10",
+  "Programming Language :: Python :: 3.11",
+  "Programming Language :: Python :: 3.12"
+]
+dynamic = ["version", "dependencies", "optional-dependencies"]
+
+[project.scripts]
+qc_suite = "glamod_marine_processing.cli_qc:QcCli"
+obs_suite = "glamod_marine_processing.cli_obs:ObsCli"
+pre_proc = "glamod_marine_processing.cli_preproc:PreProcCli"
+post_proc = "glamod_marine_processing.cli_postproc:PostProcCli"
+
+[project.urls]
+"Homepage" = "https://glamod-marine-processing.readthedocs.io"
+"Source" = "https://github.com/glamod/glamod-marine-processing"
+"Changelog" = "https://glamod-marine-processing.readthedocs.io/en/latest/history.html"
+"Issue tracker" = "https://github.com/glamod/glamod-marine-processing"
+
+[tool]
+
+[tool.black]
+target-version = [
+  "py39",
+  "py310",
+  "py311",
+  "py312"
+]
+
+[tool.coverage.run]
+relative_files = true
+omit = ["tests/*.py"]
+
+[tool.isort]
+profile = "black"
+py_version = 39
+append_only = true
+add_imports = "from __future__ import annotations"
+
+[tool.mypy]
+python_version = 3.9
+show_error_codes = true
+warn_return_any = true
+warn_unused_ignores = true
+
+[[tool.mypy.overrides]]
+module = [
+  "pandas",
+  "matplotlib",
+  "pytest"
+]
+ignore_missing_imports = true
+
+[tool.nbqa.md]
+mdformat = true
+
+[tool.pytest]
+python_files = "test_*.py"
+testpaths = ["./tests"]
+
+[tool.rstcheck]
+report_level = "WARNING"
+ignore_roles = [
+  "pull",
+  "issue"
+]
+
+[tool.ruff]
+src = ["cdm_reader_mapper"]
+line-length = 150
+target-version = "py38"
+builtins = ["ellipsis"]
+exclude = [
+  ".git",
+  ".eggs",
+  "docs",
+  "build",
+  "tests"
+]
+ignore = [
+  "D205",
+  "D400",
+  "D401"
+]
+select = [
+  "C9",
+  "D",
+  "E",
+  "F",
+  "W"
+]
+
+[tool.ruff.flake8-bandit]
+check-typed-exception = true
+
+[tool.ruff.format]
+line-ending = "auto"
+
+[tool.ruff.isort]
+known-first-party = ["glamod_marine_processing"]
+case-sensitive = true
+detect-same-package = false
+lines-after-imports = 1
+no-lines-before = ["future", "standard-library"]
+
+[tool.ruff.mccabe]
+max-complexity = 15
+
+[tool.ruff.per-file-ignores]
+"docs/*.py" = ["D100", "D101", "D102", "D103"]
+"tests/*.py" = ["D100", "D101", "D102", "D103"]
+"cdm_reader_mapper/**/__init__.py" = ["F401", "F403", "I001"]
+
+[tool.ruff.pycodestyle]
+max-doc-length = 180
+
+[tool.ruff.pydocstyle]
+convention = "numpy"
+
+[tool.setuptools]
+packages = ["glamod_marine_processing"]
+
+[tool.setuptools.dynamic.dependencies]
+file = "ci/requirements/requirements.txt"
+
+[tool.setuptools.dynamic.optional-dependencies]
+obs = {file = "ci/requirements/requirements_ob.txt"}
+qc = {file = "ci/requirements/requirements_qc.txt"}
+complete = {file = ["ci/requirements/requirements_ob.txt", "ci/requirements/requirements_qc.txt"]}
+
+[tool.setuptools_scm]
+fallback_version = "999"
+write_to = "glamod_marine_processing/_version.py"
+write_to_template = '__version__ = "{version}"'
+tag_regex = "^(?P<prefix>v)?(?P<version>[^\\+]+)(?P<suffix>.*)?$"