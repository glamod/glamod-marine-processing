<<<<<<< HEAD
[build-system]
requires = ["flit_core >=3.9,<4"]
build-backend = "flit_core.buildapi"

[project]
name = "glamod_marine_processing"
description = "GLAMOD marine processing toolbox"
authors = [
  {name = "Ludwig Lierhammer", email = "ludwig.lierhammer@dwd.de"}
]
readme = {file = "README.rst", content-type = "text/x-rst"}
requires-python = ">=3.9"
license = {file = "LICENSE"}
keywords = ["glamod_marine_processing"]
classifiers = [
  "Development Status :: 5 - Production/Stable",
  "Intended Audience :: Developers",
  "Intended Audience :: Science/Research",
  "License :: OSI Approved :: Apache Software License",
  "Natural Language :: English",
  "Programming Language :: Python :: 3",
  "Programming Language :: Python :: 3.9",
  "Programming Language :: Python :: 3.10",
  "Programming Language :: Python :: 3.11",
  "Programming Language :: Python :: 3.12"
]
dynamic = ["version"]
dependencies = [
  "cdm_reader_mapper"
]

[project.optional-dependencies]
obs = ["simplejson"]
qc = []
all = ["glamod_marine_processing[obs]", "glamod_marine_processing[qc]"]

[project.scripts]
qc_suite = "glamod_marine_processing.cli_qc:qc_cli"
obs_suite = "glamod_marine_processing.cli_obs:obs_cli"
pre_proc = "glamod_marine_processing.cli_preproc:pre_proc_cli"
post_proc = "glamod_marine_processing.cli_postproc:post_proc_cli"

[project.urls]
"Homepage" = "https://glamod-marine-processing.readthedocs.io"
"Source" = "https://github.com/glamod/glamod-marine-processing"
"Changelog" = "https://glamod-marine-processing.readthedocs.io/en/latest/history.html"
"Issue tracker" = "https://github.com/glamod/glamod-marine-processing"

[tool]

[tool.black]
target-version = [
  "py39",
  "py310",
  "py311",
  "py312"
]

[tool.bumpversion]
commit = true
commit_args = "--no-verify"
tag = false
allow_dirty = false
parse = "(?P<major>\\d+)\\.(?P<minor>\\d+)\\.(?P<patch>\\d+)(\\-(?P<release>[a-z]+)(\\.(?P<build>\\d+)))?"
serialize = [
  "{major}.{minor}.{patch}-{release}.{build}",
  "{major}.{minor}.{patch}"
]

[[tool.bumpversion.files]]
filename = "glamod_marine_processing/__init__.py"
search = "__version__ = \"{current_version}\""
replace = "__version__ = \"{new_version}\""

[tool.bumpversion.parts.build]
independent = false

[tool.bumpversion.parts.release]
optional_value = "release"
values = [
  "dev",
  "release"
]

[tool.codespell]
ignore-words-list = "freez, fO, ND, BUID, SME, ASII, inpt"
skip = "glamod_marine_processing/qc_suite/imma/*.json, tests/*.py, glamod_marine_processing/qc_suite/imma/code_tables/*"

[tool.coverage.run]
relative_files = true
omit = ["tests/*.py"]

[tool.deptry]
extend_exclude = ["docs"]
ignore_notebooks = true
pep621_dev_dependency_groups = ["all", "dev", "docs"]

[tool.deptry.package_module_name_map]
"scikit-learn" = "sklearn"
"pyyaml" = "yaml"

[tool.deptry.per_rule_ignores]
DEP001 = ["SBCK"]
DEP002 = ["bottleneck", "pyarrow"]
DEP004 = ["matplotlib", "pytest_socket"]

[tool.flit.sdist]
include = [
  "AUTHORS.rst",
  "CHANGES.rst",
  "CONTRIBUTING.rst",
  "LICENSE",
  "Makefile",
  "README.rst",
  "ci/requirements/requirements.txt",
  "ci/requirements/requirements_ob.txt",
  "ci/requirements/requirements_qc.txt",
  "docs/Makefile",
  "docs/make.bat",
  "tests/**/*.py"
]
exclude = [
  "**/*.py[co]",
  "**/__pycache__",
  ".*",
  "docs/_*",
  "docs/modules.rst",
  "pylintrc"
]

[tool.isort]
profile = "black"
py_version = 310
append_only = true
add_imports = "from __future__ import annotations"

[tool.mypy]
python_version = 3.10
show_error_codes = true
warn_return_any = true
warn_unused_configs = true
plugins = ["numpy.typing.mypy_plugin"]

[[tool.mypy.overrides]]
module = [
  "boltons.*",
  "cftime.*",
  "jsonpickle.*",
  "numba.*",
  "pytest_socket.*",
  "SBCK.*",
  "scipy.*",
  "sklearn.*",
  "statsmodels.*",
  "yamale.*",
  "yaml.*"
]
ignore_missing_imports = true

[tool.pytest]
python_files = "test_*.py"
testpaths = ["./tests"]

[tool.ruff]
src = ["glamod_marine_processing"]
line-length = 150
target-version = "py39"
exclude = [
  ".git",
  "build",
  ".eggs"
]
extend-include = [
  "*.ipynb" # Include notebooks
]

[tool.ruff.format]
line-ending = "auto"

[tool.ruff.lint]
extend-select = [
  "RUF022" # unsorted-dunder-all
]
ignore = [
  "D205", # blank-line-after-summary
  "D400", # ends-in-period
  "D401", # non-imperative-mood
  "S605", # starting process with shell
  "S404", # subprocess module is insecure
  "S602", # subprocess call with shell is True
  "S603" # subprocess call with untrusted input
]
preview = true
select = [
  "C90", # mccabe-complexity
  "D", # docstrings
  "E", # pycodestyle errors
  "F", # pyflakes
  "N802", # invalid-function-name
  "S", # bandit
  "W" # pycodestyle warnings
]

[tool.ruff.lint.flake8-bandit]
check-typed-exception = true

[tool.ruff.lint.isort]
known-first-party = ["glamod_marine_processing"]
case-sensitive = true
detect-same-package = false
lines-after-imports = 2
no-lines-before = ["future"]
required-imports = ["from __future__ import annotations"]

[tool.ruff.lint.mccabe]
max-complexity = 15

[tool.ruff.lint.per-file-ignores]
"docs/*.py" = ["D100", "D101", "D102", "D103"]
"tests/**/*test*.py" = ["D100", "D101", "D102", "D103", "N802", "S101"]
"glamod_marine_processing/**/__init__.py" = ["F401", "F403"]
"glamod_marine_processing/qc_suite/modules/*.py" = ["S101"]
"glamod_marine_processing/obs_suite/scripts/*.py" = ["S105"]

[tool.ruff.lint.pycodestyle]
max-doc-length = 180

[tool.ruff.lint.pydocstyle]
convention = "numpy"

[tool.vulture]
exclude = []
ignore_decorators = ["@pytest.fixture"]
ignore_names = []
min_confidence = 90
paths = ["glamod_marine_processing", "tests"]
sort_by_size = true
=======
[build-system]
requires = ["flit_core >=3.9,<4"]
build-backend = "flit_core.buildapi"

[project]
name = "glamod_marine_processing"
description = "GLAMOD marine processing toolbox"
authors = [
  {name = "Ludwig Lierhammer", email = "ludwig.lierhammer@dwd.de"},
  {name = "Axel Andersson", email = "axel.andersson@dwd.de"},
  {name = "Tina Leiding", email = "tina.leiding@dwd.de"},
  {name = "Richard Cornes", email = "richard.cornes@noc.ac.uk"},
  {name = "Elizabeth Kent", email = "eck@noc.ac.uk"},
  {name = "Joseph Siddons", email = "joseph.siddons@noc.ac.uk"}
]
maintainers = [
  {name = "Ludwig Lierhammer", email = "ludwig.lierhammer@dwd.de"}
]
readme = {file = "README.rst", content-type = "text/x-rst"}
requires-python = ">=3.10"
license = {file = "LICENSE"}
keywords = ["glamod_marine_processing"]
classifiers = [
  "Development Status :: 5 - Production/Stable",
  "Intended Audience :: Developers",
  "Intended Audience :: Science/Research",
  "License :: OSI Approved :: Apache Software License",
  "Natural Language :: English",
  "Operating System :: OS Independent",
  "Programming Language :: Python :: 3",
  "Programming Language :: Python :: 3.10",
  "Programming Language :: Python :: 3.11",
  "Programming Language :: Python :: 3.12",
  "Programming Language :: Python :: 3.13"
]
dynamic = ["version"]
dependencies = [
  "cdm_reader_mapper",
  "simplejson"
]

[project.optional-dependencies]
dev = [
  "black[jupyter] ==25.1.0",
  "blackdoc ==0.3.9",
  "codespell ==2.4.1",
  "coverage >=7.5.0",
  "coveralls >=4.0.1",
  "deptry ==0.23.0",
  "distributed >=2.0",
  "flake8 >=7.1.1",
  "flake8-rst-docstrings >=0.3.0",
  "flit >=3.9.0",
  "isort ==6.0.1",
  "notebook",
  "pip >=24.2.0",
  "pre-commit >=3.7",
  "pylint >=3.3.1",
  "pytest>=8.3.4",
  "pytest-cov>=6.0.0",
  "pytest-env>=1.1.5",
  "ruff >=0.7.0",
  "vulture ==2.14"
]
docs = [
  "ipykernel",
  "ipython >=8.5.0",
  "myst-nb >=1.2.0",
  "nbconvert >=7.16.4",
  "numpydoc >=1.8.0",
  "sphinx >=7.0.0",
  "sphinx-autodoc-typehints",
  "sphinx-copybutton",
  "sphinx-book-theme >=1.0"
]
all = ["glamod_marine_processing[dev]", "glamod_marine_processing[docs]"]

[project.scripts]
qc_suite = "glamod_marine_processing.cli_qc:qc_cli"
obs_suite = "glamod_marine_processing.cli_obs:obs_cli"
pre_proc = "glamod_marine_processing.cli_preproc:pre_proc_cli"
post_proc = "glamod_marine_processing.cli_postproc:post_proc_cli"

[project.urls]
"Homepage" = "https://glamod-marine-processing.readthedocs.io"
"Source" = "https://github.com/glamod/glamod-marine-processing"
"Changelog" = "https://glamod-marine-processing.readthedocs.io/en/latest/history.html"
"Issue tracker" = "https://github.com/glamod/glamod-marine-processing"

[tool]

[tool.black]
target-version = [
  "py310",
  "py311",
  "py312"
]

[tool.bumpversion]
commit = true
commit_args = "--no-verify"
tag = false
allow_dirty = false
parse = "(?P<major>\\d+)\\.(?P<minor>\\d+)\\.(?P<patch>\\d+)(\\-(?P<release>[a-z]+)(\\.(?P<build>\\d+)))?"
serialize = [
  "{major}.{minor}.{patch}-{release}.{build}",
  "{major}.{minor}.{patch}"
]

[[tool.bumpversion.files]]
filename = "glamod_marine_processing/__init__.py"
search = "__version__ = \"{current_version}\""
replace = "__version__ = \"{new_version}\""

[tool.bumpversion.parts.build]
independent = false

[tool.bumpversion.parts.release]
optional_value = "release"
values = [
  "dev",
  "release"
]

[tool.codespell]
ignore-words-list = "freez, fO, ND, BUID, SME, ASII, inpt"
skip = "glamod_marine_processing/qc_suite/imma/*.json, tests/*.py, glamod_marine_processing/qc_suite/imma/code_tables/*"

[tool.coverage.run]
relative_files = true
omit = ["tests/*.py"]

[tool.deptry]
extend_exclude = ["docs"]
ignore_notebooks = true
pep621_dev_dependency_groups = ["all", "dev", "docs", "obs", "qc"]

[tool.deptry.package_module_name_map]
"scikit-learn" = "sklearn"
"pyyaml" = "yaml"

[tool.deptry.per_rule_ignores]
DEP001 = ["SBCK"]
DEP002 = ["bottleneck", "pyarrow"]
DEP004 = ["matplotlib", "pytest_socket"]

[tool.flit.sdist]
include = [
  "AUTHORS.rst",
  "CHANGES.rst",
  "CONTRIBUTING.rst",
  "LICENSE",
  "Makefile",
  "README.rst",
  "CI/requirements_ci.txt",
  "docs/Makefile",
  "docs/make.bat",
  "tests/**/*.py",
  "glamod_marine_processing/**/*.json",
  "glamod_marine_processing/**/*.py",
  "glamod_marine_processing/**/*.txt",
  "glamod_marine_processing/**/*.yml"
]
exclude = [
  "**/*.py[co]",
  "**/__pycache__",
  ".*",
  "docs/_*",
  "docs/modules.rst",
  "pylintrc"
]

[tool.isort]
profile = "black"
py_version = 312
append_only = true
add_imports = "from __future__ import annotations"

[tool.mypy]
python_version = 3.12
show_error_codes = true
warn_return_any = true
warn_unused_configs = true
plugins = ["numpy.typing.mypy_plugin"]

[[tool.mypy.overrides]]
module = [
  "boltons.*",
  "cftime.*",
  "jsonpickle.*",
  "numba.*",
  "pytest_socket.*",
  "SBCK.*",
  "scipy.*",
  "sklearn.*",
  "statsmodels.*",
  "yamale.*",
  "yaml.*"
]
ignore_missing_imports = true

[tool.pytest]
python_files = "test_*.py"
testpaths = ["./tests"]

[tool.ruff]
src = ["glamod_marine_processing"]
line-length = 150
target-version = "py312"
exclude = [
  ".git",
  "build",
  ".eggs"
]
extend-include = [
  "*.ipynb" # Include notebooks
]

[tool.ruff.format]
line-ending = "auto"

[tool.ruff.lint]
extend-select = [
  "RUF022" # unsorted-dunder-all
]
ignore = [
  "D205", # blank-line-after-summary
  "D400", # ends-in-period
  "D401", # non-imperative-mood
  "S605", # starting process with shell
  "S404", # subprocess module is insecure
  "S602", # subprocess call with shell is True
  "S603" # subprocess call with untrusted input
]
preview = true
select = [
  "C90", # mccabe-complexity
  "D", # docstrings
  "E", # pycodestyle errors
  "F", # pyflakes
  "N802", # invalid-function-name
  "S", # bandit
  "W" # pycodestyle warnings
]

[tool.ruff.lint.flake8-bandit]
check-typed-exception = true

[tool.ruff.lint.flake8-import-conventions.aliases]
"matplotlib.pyplot" = "plt"
numpy = "np"
pandas = "pd"
scipy = "sp"
xarray = "xr"

[tool.ruff.lint.isort]
known-first-party = ["glamod_marine_processing"]
case-sensitive = true
detect-same-package = false
lines-after-imports = 2
no-lines-before = ["future"]
required-imports = ["from __future__ import annotations"]

[tool.ruff.lint.mccabe]
max-complexity = 15

[tool.ruff.lint.per-file-ignores]
"docs/*.py" = ["D100", "D101", "D102", "D103"]
"tests/**/*test*.py" = ["D100", "D101", "D102", "D103", "N802", "S101"]
"glamod_marine_processing/**/__init__.py" = ["F401", "F403"]
"glamod_marine_processing/qc_suite/modules/*.py" = ["S101"]
"glamod_marine_processing/obs_suite/scripts/*.py" = ["S105"]

[tool.ruff.lint.pycodestyle]
max-doc-length = 180

[tool.ruff.lint.pydocstyle]
convention = "numpy"

[tool.vulture]
exclude = []
ignore_decorators = ["@pytest.fixture"]
ignore_names = []
min_confidence = 90
paths = ["glamod_marine_processing", "tests"]
sort_by_size = true
>>>>>>> 28403af8
<|MERGE_RESOLUTION|>--- conflicted
+++ resolved
@@ -1,526 +1,286 @@
-<<<<<<< HEAD
-[build-system]
-requires = ["flit_core >=3.9,<4"]
-build-backend = "flit_core.buildapi"
-
-[project]
-name = "glamod_marine_processing"
-description = "GLAMOD marine processing toolbox"
-authors = [
-  {name = "Ludwig Lierhammer", email = "ludwig.lierhammer@dwd.de"}
-]
-readme = {file = "README.rst", content-type = "text/x-rst"}
-requires-python = ">=3.9"
-license = {file = "LICENSE"}
-keywords = ["glamod_marine_processing"]
-classifiers = [
-  "Development Status :: 5 - Production/Stable",
-  "Intended Audience :: Developers",
-  "Intended Audience :: Science/Research",
-  "License :: OSI Approved :: Apache Software License",
-  "Natural Language :: English",
-  "Programming Language :: Python :: 3",
-  "Programming Language :: Python :: 3.9",
-  "Programming Language :: Python :: 3.10",
-  "Programming Language :: Python :: 3.11",
-  "Programming Language :: Python :: 3.12"
-]
-dynamic = ["version"]
-dependencies = [
-  "cdm_reader_mapper"
-]
-
-[project.optional-dependencies]
-obs = ["simplejson"]
-qc = []
-all = ["glamod_marine_processing[obs]", "glamod_marine_processing[qc]"]
-
-[project.scripts]
-qc_suite = "glamod_marine_processing.cli_qc:qc_cli"
-obs_suite = "glamod_marine_processing.cli_obs:obs_cli"
-pre_proc = "glamod_marine_processing.cli_preproc:pre_proc_cli"
-post_proc = "glamod_marine_processing.cli_postproc:post_proc_cli"
-
-[project.urls]
-"Homepage" = "https://glamod-marine-processing.readthedocs.io"
-"Source" = "https://github.com/glamod/glamod-marine-processing"
-"Changelog" = "https://glamod-marine-processing.readthedocs.io/en/latest/history.html"
-"Issue tracker" = "https://github.com/glamod/glamod-marine-processing"
-
-[tool]
-
-[tool.black]
-target-version = [
-  "py39",
-  "py310",
-  "py311",
-  "py312"
-]
-
-[tool.bumpversion]
-commit = true
-commit_args = "--no-verify"
-tag = false
-allow_dirty = false
-parse = "(?P<major>\\d+)\\.(?P<minor>\\d+)\\.(?P<patch>\\d+)(\\-(?P<release>[a-z]+)(\\.(?P<build>\\d+)))?"
-serialize = [
-  "{major}.{minor}.{patch}-{release}.{build}",
-  "{major}.{minor}.{patch}"
-]
-
-[[tool.bumpversion.files]]
-filename = "glamod_marine_processing/__init__.py"
-search = "__version__ = \"{current_version}\""
-replace = "__version__ = \"{new_version}\""
-
-[tool.bumpversion.parts.build]
-independent = false
-
-[tool.bumpversion.parts.release]
-optional_value = "release"
-values = [
-  "dev",
-  "release"
-]
-
-[tool.codespell]
-ignore-words-list = "freez, fO, ND, BUID, SME, ASII, inpt"
-skip = "glamod_marine_processing/qc_suite/imma/*.json, tests/*.py, glamod_marine_processing/qc_suite/imma/code_tables/*"
-
-[tool.coverage.run]
-relative_files = true
-omit = ["tests/*.py"]
-
-[tool.deptry]
-extend_exclude = ["docs"]
-ignore_notebooks = true
-pep621_dev_dependency_groups = ["all", "dev", "docs"]
-
-[tool.deptry.package_module_name_map]
-"scikit-learn" = "sklearn"
-"pyyaml" = "yaml"
-
-[tool.deptry.per_rule_ignores]
-DEP001 = ["SBCK"]
-DEP002 = ["bottleneck", "pyarrow"]
-DEP004 = ["matplotlib", "pytest_socket"]
-
-[tool.flit.sdist]
-include = [
-  "AUTHORS.rst",
-  "CHANGES.rst",
-  "CONTRIBUTING.rst",
-  "LICENSE",
-  "Makefile",
-  "README.rst",
-  "ci/requirements/requirements.txt",
-  "ci/requirements/requirements_ob.txt",
-  "ci/requirements/requirements_qc.txt",
-  "docs/Makefile",
-  "docs/make.bat",
-  "tests/**/*.py"
-]
-exclude = [
-  "**/*.py[co]",
-  "**/__pycache__",
-  ".*",
-  "docs/_*",
-  "docs/modules.rst",
-  "pylintrc"
-]
-
-[tool.isort]
-profile = "black"
-py_version = 310
-append_only = true
-add_imports = "from __future__ import annotations"
-
-[tool.mypy]
-python_version = 3.10
-show_error_codes = true
-warn_return_any = true
-warn_unused_configs = true
-plugins = ["numpy.typing.mypy_plugin"]
-
-[[tool.mypy.overrides]]
-module = [
-  "boltons.*",
-  "cftime.*",
-  "jsonpickle.*",
-  "numba.*",
-  "pytest_socket.*",
-  "SBCK.*",
-  "scipy.*",
-  "sklearn.*",
-  "statsmodels.*",
-  "yamale.*",
-  "yaml.*"
-]
-ignore_missing_imports = true
-
-[tool.pytest]
-python_files = "test_*.py"
-testpaths = ["./tests"]
-
-[tool.ruff]
-src = ["glamod_marine_processing"]
-line-length = 150
-target-version = "py39"
-exclude = [
-  ".git",
-  "build",
-  ".eggs"
-]
-extend-include = [
-  "*.ipynb" # Include notebooks
-]
-
-[tool.ruff.format]
-line-ending = "auto"
-
-[tool.ruff.lint]
-extend-select = [
-  "RUF022" # unsorted-dunder-all
-]
-ignore = [
-  "D205", # blank-line-after-summary
-  "D400", # ends-in-period
-  "D401", # non-imperative-mood
-  "S605", # starting process with shell
-  "S404", # subprocess module is insecure
-  "S602", # subprocess call with shell is True
-  "S603" # subprocess call with untrusted input
-]
-preview = true
-select = [
-  "C90", # mccabe-complexity
-  "D", # docstrings
-  "E", # pycodestyle errors
-  "F", # pyflakes
-  "N802", # invalid-function-name
-  "S", # bandit
-  "W" # pycodestyle warnings
-]
-
-[tool.ruff.lint.flake8-bandit]
-check-typed-exception = true
-
-[tool.ruff.lint.isort]
-known-first-party = ["glamod_marine_processing"]
-case-sensitive = true
-detect-same-package = false
-lines-after-imports = 2
-no-lines-before = ["future"]
-required-imports = ["from __future__ import annotations"]
-
-[tool.ruff.lint.mccabe]
-max-complexity = 15
-
-[tool.ruff.lint.per-file-ignores]
-"docs/*.py" = ["D100", "D101", "D102", "D103"]
-"tests/**/*test*.py" = ["D100", "D101", "D102", "D103", "N802", "S101"]
-"glamod_marine_processing/**/__init__.py" = ["F401", "F403"]
-"glamod_marine_processing/qc_suite/modules/*.py" = ["S101"]
-"glamod_marine_processing/obs_suite/scripts/*.py" = ["S105"]
-
-[tool.ruff.lint.pycodestyle]
-max-doc-length = 180
-
-[tool.ruff.lint.pydocstyle]
-convention = "numpy"
-
-[tool.vulture]
-exclude = []
-ignore_decorators = ["@pytest.fixture"]
-ignore_names = []
-min_confidence = 90
-paths = ["glamod_marine_processing", "tests"]
-sort_by_size = true
-=======
-[build-system]
-requires = ["flit_core >=3.9,<4"]
-build-backend = "flit_core.buildapi"
-
-[project]
-name = "glamod_marine_processing"
-description = "GLAMOD marine processing toolbox"
-authors = [
-  {name = "Ludwig Lierhammer", email = "ludwig.lierhammer@dwd.de"},
-  {name = "Axel Andersson", email = "axel.andersson@dwd.de"},
-  {name = "Tina Leiding", email = "tina.leiding@dwd.de"},
-  {name = "Richard Cornes", email = "richard.cornes@noc.ac.uk"},
-  {name = "Elizabeth Kent", email = "eck@noc.ac.uk"},
-  {name = "Joseph Siddons", email = "joseph.siddons@noc.ac.uk"}
-]
-maintainers = [
-  {name = "Ludwig Lierhammer", email = "ludwig.lierhammer@dwd.de"}
-]
-readme = {file = "README.rst", content-type = "text/x-rst"}
-requires-python = ">=3.10"
-license = {file = "LICENSE"}
-keywords = ["glamod_marine_processing"]
-classifiers = [
-  "Development Status :: 5 - Production/Stable",
-  "Intended Audience :: Developers",
-  "Intended Audience :: Science/Research",
-  "License :: OSI Approved :: Apache Software License",
-  "Natural Language :: English",
-  "Operating System :: OS Independent",
-  "Programming Language :: Python :: 3",
-  "Programming Language :: Python :: 3.10",
-  "Programming Language :: Python :: 3.11",
-  "Programming Language :: Python :: 3.12",
-  "Programming Language :: Python :: 3.13"
-]
-dynamic = ["version"]
-dependencies = [
-  "cdm_reader_mapper",
-  "simplejson"
-]
-
-[project.optional-dependencies]
-dev = [
-  "black[jupyter] ==25.1.0",
-  "blackdoc ==0.3.9",
-  "codespell ==2.4.1",
-  "coverage >=7.5.0",
-  "coveralls >=4.0.1",
-  "deptry ==0.23.0",
-  "distributed >=2.0",
-  "flake8 >=7.1.1",
-  "flake8-rst-docstrings >=0.3.0",
-  "flit >=3.9.0",
-  "isort ==6.0.1",
-  "notebook",
-  "pip >=24.2.0",
-  "pre-commit >=3.7",
-  "pylint >=3.3.1",
-  "pytest>=8.3.4",
-  "pytest-cov>=6.0.0",
-  "pytest-env>=1.1.5",
-  "ruff >=0.7.0",
-  "vulture ==2.14"
-]
-docs = [
-  "ipykernel",
-  "ipython >=8.5.0",
-  "myst-nb >=1.2.0",
-  "nbconvert >=7.16.4",
-  "numpydoc >=1.8.0",
-  "sphinx >=7.0.0",
-  "sphinx-autodoc-typehints",
-  "sphinx-copybutton",
-  "sphinx-book-theme >=1.0"
-]
-all = ["glamod_marine_processing[dev]", "glamod_marine_processing[docs]"]
-
-[project.scripts]
-qc_suite = "glamod_marine_processing.cli_qc:qc_cli"
-obs_suite = "glamod_marine_processing.cli_obs:obs_cli"
-pre_proc = "glamod_marine_processing.cli_preproc:pre_proc_cli"
-post_proc = "glamod_marine_processing.cli_postproc:post_proc_cli"
-
-[project.urls]
-"Homepage" = "https://glamod-marine-processing.readthedocs.io"
-"Source" = "https://github.com/glamod/glamod-marine-processing"
-"Changelog" = "https://glamod-marine-processing.readthedocs.io/en/latest/history.html"
-"Issue tracker" = "https://github.com/glamod/glamod-marine-processing"
-
-[tool]
-
-[tool.black]
-target-version = [
-  "py310",
-  "py311",
-  "py312"
-]
-
-[tool.bumpversion]
-commit = true
-commit_args = "--no-verify"
-tag = false
-allow_dirty = false
-parse = "(?P<major>\\d+)\\.(?P<minor>\\d+)\\.(?P<patch>\\d+)(\\-(?P<release>[a-z]+)(\\.(?P<build>\\d+)))?"
-serialize = [
-  "{major}.{minor}.{patch}-{release}.{build}",
-  "{major}.{minor}.{patch}"
-]
-
-[[tool.bumpversion.files]]
-filename = "glamod_marine_processing/__init__.py"
-search = "__version__ = \"{current_version}\""
-replace = "__version__ = \"{new_version}\""
-
-[tool.bumpversion.parts.build]
-independent = false
-
-[tool.bumpversion.parts.release]
-optional_value = "release"
-values = [
-  "dev",
-  "release"
-]
-
-[tool.codespell]
-ignore-words-list = "freez, fO, ND, BUID, SME, ASII, inpt"
-skip = "glamod_marine_processing/qc_suite/imma/*.json, tests/*.py, glamod_marine_processing/qc_suite/imma/code_tables/*"
-
-[tool.coverage.run]
-relative_files = true
-omit = ["tests/*.py"]
-
-[tool.deptry]
-extend_exclude = ["docs"]
-ignore_notebooks = true
-pep621_dev_dependency_groups = ["all", "dev", "docs", "obs", "qc"]
-
-[tool.deptry.package_module_name_map]
-"scikit-learn" = "sklearn"
-"pyyaml" = "yaml"
-
-[tool.deptry.per_rule_ignores]
-DEP001 = ["SBCK"]
-DEP002 = ["bottleneck", "pyarrow"]
-DEP004 = ["matplotlib", "pytest_socket"]
-
-[tool.flit.sdist]
-include = [
-  "AUTHORS.rst",
-  "CHANGES.rst",
-  "CONTRIBUTING.rst",
-  "LICENSE",
-  "Makefile",
-  "README.rst",
-  "CI/requirements_ci.txt",
-  "docs/Makefile",
-  "docs/make.bat",
-  "tests/**/*.py",
-  "glamod_marine_processing/**/*.json",
-  "glamod_marine_processing/**/*.py",
-  "glamod_marine_processing/**/*.txt",
-  "glamod_marine_processing/**/*.yml"
-]
-exclude = [
-  "**/*.py[co]",
-  "**/__pycache__",
-  ".*",
-  "docs/_*",
-  "docs/modules.rst",
-  "pylintrc"
-]
-
-[tool.isort]
-profile = "black"
-py_version = 312
-append_only = true
-add_imports = "from __future__ import annotations"
-
-[tool.mypy]
-python_version = 3.12
-show_error_codes = true
-warn_return_any = true
-warn_unused_configs = true
-plugins = ["numpy.typing.mypy_plugin"]
-
-[[tool.mypy.overrides]]
-module = [
-  "boltons.*",
-  "cftime.*",
-  "jsonpickle.*",
-  "numba.*",
-  "pytest_socket.*",
-  "SBCK.*",
-  "scipy.*",
-  "sklearn.*",
-  "statsmodels.*",
-  "yamale.*",
-  "yaml.*"
-]
-ignore_missing_imports = true
-
-[tool.pytest]
-python_files = "test_*.py"
-testpaths = ["./tests"]
-
-[tool.ruff]
-src = ["glamod_marine_processing"]
-line-length = 150
-target-version = "py312"
-exclude = [
-  ".git",
-  "build",
-  ".eggs"
-]
-extend-include = [
-  "*.ipynb" # Include notebooks
-]
-
-[tool.ruff.format]
-line-ending = "auto"
-
-[tool.ruff.lint]
-extend-select = [
-  "RUF022" # unsorted-dunder-all
-]
-ignore = [
-  "D205", # blank-line-after-summary
-  "D400", # ends-in-period
-  "D401", # non-imperative-mood
-  "S605", # starting process with shell
-  "S404", # subprocess module is insecure
-  "S602", # subprocess call with shell is True
-  "S603" # subprocess call with untrusted input
-]
-preview = true
-select = [
-  "C90", # mccabe-complexity
-  "D", # docstrings
-  "E", # pycodestyle errors
-  "F", # pyflakes
-  "N802", # invalid-function-name
-  "S", # bandit
-  "W" # pycodestyle warnings
-]
-
-[tool.ruff.lint.flake8-bandit]
-check-typed-exception = true
-
-[tool.ruff.lint.flake8-import-conventions.aliases]
-"matplotlib.pyplot" = "plt"
-numpy = "np"
-pandas = "pd"
-scipy = "sp"
-xarray = "xr"
-
-[tool.ruff.lint.isort]
-known-first-party = ["glamod_marine_processing"]
-case-sensitive = true
-detect-same-package = false
-lines-after-imports = 2
-no-lines-before = ["future"]
-required-imports = ["from __future__ import annotations"]
-
-[tool.ruff.lint.mccabe]
-max-complexity = 15
-
-[tool.ruff.lint.per-file-ignores]
-"docs/*.py" = ["D100", "D101", "D102", "D103"]
-"tests/**/*test*.py" = ["D100", "D101", "D102", "D103", "N802", "S101"]
-"glamod_marine_processing/**/__init__.py" = ["F401", "F403"]
-"glamod_marine_processing/qc_suite/modules/*.py" = ["S101"]
-"glamod_marine_processing/obs_suite/scripts/*.py" = ["S105"]
-
-[tool.ruff.lint.pycodestyle]
-max-doc-length = 180
-
-[tool.ruff.lint.pydocstyle]
-convention = "numpy"
-
-[tool.vulture]
-exclude = []
-ignore_decorators = ["@pytest.fixture"]
-ignore_names = []
-min_confidence = 90
-paths = ["glamod_marine_processing", "tests"]
-sort_by_size = true
->>>>>>> 28403af8
+[build-system]
+requires = ["flit_core >=3.9,<4"]
+build-backend = "flit_core.buildapi"
+
+[project]
+name = "glamod_marine_processing"
+description = "GLAMOD marine processing toolbox"
+authors = [
+  {name = "Ludwig Lierhammer", email = "ludwig.lierhammer@dwd.de"},
+  {name = "Axel Andersson", email = "axel.andersson@dwd.de"},
+  {name = "Tina Leiding", email = "tina.leiding@dwd.de"},
+  {name = "Richard Cornes", email = "richard.cornes@noc.ac.uk"},
+  {name = "Elizabeth Kent", email = "eck@noc.ac.uk"},
+  {name = "Joseph Siddons", email = "joseph.siddons@noc.ac.uk"}
+]
+maintainers = [
+  {name = "Ludwig Lierhammer", email = "ludwig.lierhammer@dwd.de"}
+]
+readme = {file = "README.rst", content-type = "text/x-rst"}
+requires-python = ">=3.10"
+license = {file = "LICENSE"}
+keywords = ["glamod_marine_processing"]
+classifiers = [
+  "Development Status :: 5 - Production/Stable",
+  "Intended Audience :: Developers",
+  "Intended Audience :: Science/Research",
+  "License :: OSI Approved :: Apache Software License",
+  "Natural Language :: English",
+  "Operating System :: OS Independent",
+  "Programming Language :: Python :: 3",
+  "Programming Language :: Python :: 3.10",
+  "Programming Language :: Python :: 3.11",
+  "Programming Language :: Python :: 3.12",
+  "Programming Language :: Python :: 3.13"
+]
+dynamic = ["version"]
+dependencies = [
+  "cdm_reader_mapper",
+  "simplejson"
+]
+
+[project.optional-dependencies]
+dev = [
+  "black[jupyter] ==25.1.0",
+  "blackdoc ==0.3.9",
+  "codespell ==2.4.1",
+  "coverage >=7.5.0",
+  "coveralls >=4.0.1",
+  "deptry ==0.23.0",
+  "distributed >=2.0",
+  "flake8 >=7.1.1",
+  "flake8-rst-docstrings >=0.3.0",
+  "flit >=3.9.0",
+  "isort ==6.0.1",
+  "notebook",
+  "pip >=24.2.0",
+  "pre-commit >=3.7",
+  "pylint >=3.3.1",
+  "pytest>=8.3.4",
+  "pytest-cov>=6.0.0",
+  "pytest-env>=1.1.5",
+  "ruff >=0.7.0",
+  "vulture ==2.14"
+]
+docs = [
+  "ipykernel",
+  "ipython >=8.5.0",
+  "myst-nb >=1.2.0",
+  "nbconvert >=7.16.4",
+  "numpydoc >=1.8.0",
+  "sphinx >=7.0.0",
+  "sphinx-autodoc-typehints",
+  "sphinx-copybutton",
+  "sphinx-book-theme >=1.0"
+]
+all = ["glamod_marine_processing[dev]", "glamod_marine_processing[docs]"]
+
+[project.scripts]
+qc_suite = "glamod_marine_processing.cli_qc:qc_cli"
+obs_suite = "glamod_marine_processing.cli_obs:obs_cli"
+pre_proc = "glamod_marine_processing.cli_preproc:pre_proc_cli"
+post_proc = "glamod_marine_processing.cli_postproc:post_proc_cli"
+
+[project.urls]
+"Homepage" = "https://glamod-marine-processing.readthedocs.io"
+"Source" = "https://github.com/glamod/glamod-marine-processing"
+"Changelog" = "https://glamod-marine-processing.readthedocs.io/en/latest/history.html"
+"Issue tracker" = "https://github.com/glamod/glamod-marine-processing"
+
+[tool]
+
+[tool.black]
+target-version = [
+  "py310",
+  "py311",
+  "py312"
+]
+
+[tool.bumpversion]
+commit = true
+commit_args = "--no-verify"
+tag = false
+allow_dirty = false
+parse = "(?P<major>\\d+)\\.(?P<minor>\\d+)\\.(?P<patch>\\d+)(\\-(?P<release>[a-z]+)(\\.(?P<build>\\d+)))?"
+serialize = [
+  "{major}.{minor}.{patch}-{release}.{build}",
+  "{major}.{minor}.{patch}"
+]
+
+[[tool.bumpversion.files]]
+filename = "glamod_marine_processing/__init__.py"
+search = "__version__ = \"{current_version}\""
+replace = "__version__ = \"{new_version}\""
+
+[tool.bumpversion.parts.build]
+independent = false
+
+[tool.bumpversion.parts.release]
+optional_value = "release"
+values = [
+  "dev",
+  "release"
+]
+
+[tool.codespell]
+ignore-words-list = "freez, fO, ND, BUID, SME, ASII, inpt"
+skip = "glamod_marine_processing/qc_suite/imma/*.json, tests/*.py, glamod_marine_processing/qc_suite/imma/code_tables/*"
+
+[tool.coverage.run]
+relative_files = true
+omit = ["tests/*.py"]
+
+[tool.deptry]
+extend_exclude = ["docs"]
+ignore_notebooks = true
+pep621_dev_dependency_groups = ["all", "dev", "docs", "obs", "qc"]
+
+[tool.deptry.package_module_name_map]
+"scikit-learn" = "sklearn"
+"pyyaml" = "yaml"
+
+[tool.deptry.per_rule_ignores]
+DEP001 = ["SBCK"]
+DEP002 = ["bottleneck", "pyarrow"]
+DEP004 = ["matplotlib", "pytest_socket"]
+
+[tool.flit.sdist]
+include = [
+  "AUTHORS.rst",
+  "CHANGES.rst",
+  "CONTRIBUTING.rst",
+  "LICENSE",
+  "Makefile",
+  "README.rst",
+  "CI/requirements_ci.txt",
+  "docs/Makefile",
+  "docs/make.bat",
+  "tests/**/*.py",
+  "glamod_marine_processing/**/*.json",
+  "glamod_marine_processing/**/*.py",
+  "glamod_marine_processing/**/*.txt",
+  "glamod_marine_processing/**/*.yml"
+]
+exclude = [
+  "**/*.py[co]",
+  "**/__pycache__",
+  ".*",
+  "docs/_*",
+  "docs/modules.rst",
+  "pylintrc"
+]
+
+[tool.isort]
+profile = "black"
+py_version = 312
+append_only = true
+add_imports = "from __future__ import annotations"
+
+[tool.mypy]
+python_version = 3.12
+show_error_codes = true
+warn_return_any = true
+warn_unused_configs = true
+plugins = ["numpy.typing.mypy_plugin"]
+
+[[tool.mypy.overrides]]
+module = [
+  "boltons.*",
+  "cftime.*",
+  "jsonpickle.*",
+  "numba.*",
+  "pytest_socket.*",
+  "SBCK.*",
+  "scipy.*",
+  "sklearn.*",
+  "statsmodels.*",
+  "yamale.*",
+  "yaml.*"
+]
+ignore_missing_imports = true
+
+[tool.pytest]
+python_files = "test_*.py"
+testpaths = ["./tests"]
+
+[tool.ruff]
+src = ["glamod_marine_processing"]
+line-length = 150
+target-version = "py312"
+exclude = [
+  ".git",
+  "build",
+  ".eggs"
+]
+extend-include = [
+  "*.ipynb" # Include notebooks
+]
+
+[tool.ruff.format]
+line-ending = "auto"
+
+[tool.ruff.lint]
+extend-select = [
+  "RUF022" # unsorted-dunder-all
+]
+ignore = [
+  "D205", # blank-line-after-summary
+  "D400", # ends-in-period
+  "D401", # non-imperative-mood
+  "S605", # starting process with shell
+  "S404", # subprocess module is insecure
+  "S602", # subprocess call with shell is True
+  "S603" # subprocess call with untrusted input
+]
+preview = true
+select = [
+  "C90", # mccabe-complexity
+  "D", # docstrings
+  "E", # pycodestyle errors
+  "F", # pyflakes
+  "N802", # invalid-function-name
+  "S", # bandit
+  "W" # pycodestyle warnings
+]
+
+[tool.ruff.lint.flake8-bandit]
+check-typed-exception = true
+
+[tool.ruff.lint.flake8-import-conventions.aliases]
+"matplotlib.pyplot" = "plt"
+numpy = "np"
+pandas = "pd"
+scipy = "sp"
+xarray = "xr"
+
+[tool.ruff.lint.isort]
+known-first-party = ["glamod_marine_processing"]
+case-sensitive = true
+detect-same-package = false
+lines-after-imports = 2
+no-lines-before = ["future"]
+required-imports = ["from __future__ import annotations"]
+
+[tool.ruff.lint.mccabe]
+max-complexity = 15
+
+[tool.ruff.lint.per-file-ignores]
+"docs/*.py" = ["D100", "D101", "D102", "D103"]
+"tests/**/*test*.py" = ["D100", "D101", "D102", "D103", "N802", "S101"]
+"glamod_marine_processing/**/__init__.py" = ["F401", "F403"]
+"glamod_marine_processing/qc_suite/modules/*.py" = ["S101"]
+"glamod_marine_processing/obs_suite/scripts/*.py" = ["S105"]
+
+[tool.ruff.lint.pycodestyle]
+max-doc-length = 180
+
+[tool.ruff.lint.pydocstyle]
+convention = "numpy"
+
+[tool.vulture]
+exclude = []
+ignore_decorators = ["@pytest.fixture"]
+ignore_names = []
+min_confidence = 90
+paths = ["glamod_marine_processing", "tests"]
+sort_by_size = true