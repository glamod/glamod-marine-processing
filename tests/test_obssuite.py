--- conflicted
+++ resolved
@@ -1,11 +1,6 @@
 from __future__ import annotations
 
 import os
-<<<<<<< HEAD
-
-import pytest  # noqa
-from cdm_reader_mapper.common.getting_files import load_file
-=======
 import subprocess
 
 import cdm_reader_mapper as cdm  # noqa
@@ -16,29 +11,14 @@
 import glamod_marine_processing  # noqa
 from glamod_marine_processing.cli_obs import ObsCli
 
->>>>>>> 5bbddd70
 
-
-def test_level1a_NRT():
+def test_level1a():
     """Testing level1a."""
     load_file(
-        f"imma1_992/input/114-992_2022-01-01_subset.imma",
-        cache_dir=f"./datasets/ICOADS_R3.0.2T/level0/114-992",
+        f"imma1_992/input/114-992_2016-01-01_subset.imma",
+        cache_dir=f"./datasets/ICOADS_R3.0.0T/level0/114-992",
         within_drs=False,
     )
-<<<<<<< HEAD
-    s = (
-        "obs_suite "
-        "-l level1a "
-        "-data_dir . "
-        "-work_dir . "
-        "-sp ???-???_????-??-??_subset.imma "
-        "-o "
-        "-run"
-    )
-    os.system(s)
-
-=======
     # runner = CliRunner()
     # result = runner.invoke(ObsCli, ["-l level1a -r release_test -d ICOADS_R3.0.0T -data_dir . -work_dir ."])
     # result = runner.run(ObsCli, ["-l level1a -r release_test -d ICOADS_R3.0.0T -data_dir . -work_dir ."])
@@ -57,7 +37,6 @@
 #        f"{dm}_{deck}/input/{data_file}",
 #        cache_dir=f"./datasets/ICOADS_R3.0.2T/level0/171-711",
 #    )
->>>>>>> 5bbddd70
 
 
 def test_level1b():
