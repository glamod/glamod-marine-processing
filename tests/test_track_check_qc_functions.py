from __future__ import annotations

import numpy as np
import pandas as pd
import pytest

from glamod_marine_processing.qc_suite.modules.next_level_track_check_qc import (  # backward_discrepancy, forward_discrepancy,
    calculate_course_parameters,
    calculate_speed_course_distance_time_difference,
<<<<<<< HEAD
    calc_alternate_speeds,
    forward_discrepancy,
    backward_discrepancy,
=======
    do_iquam_track_check,
    do_spike_check,
    do_track_check,
>>>>>>> 4caf274e
    find_multiple_rounded_values,
    find_repeated_values,
    find_saturated_runs,
    km_to_nm,
)


def generic_frame(in_pt):
    pt = [in_pt for _ in range(30)]
    lat = [-5.0 + i * 0.1 for i in range(30)]
    lon = [0 for _ in range(30)]
    sst = [22 for _ in range(30)]
    sst[15] = 33

    vsi = [11.11951 * km_to_nm for _ in range(30)]
    dsi = [0 for _ in range(30)]
    dck = [193 for _ in range(30)]

    date = pd.date_range(start="1850-01-01", freq="1h", periods=len(pt))

    df = pd.DataFrame(
        {
            "sst": sst,
            "date": date,
            "lat": lat,
            "lon": lon,
            "pt": pt,
            "vsi": vsi,
            "dsi": dsi,
            "dck": dck,
        }
    )

    id = ["GOODTHING" for _ in range(30)]

    df["id"] = id

    return df


@pytest.fixture
def ship_frame():
    frame = generic_frame(1)
    frame.attrs["delta_t"] = 2.0
    return frame


@pytest.fixture
def buoy_frame():
    frame = generic_frame(6)
    frame.attrs["delta_t"] = 1.0
    return frame


def test_do_spike_check(ship_frame, buoy_frame):
    for frame in [ship_frame, buoy_frame]:
        result = do_spike_check(
            value=frame.sst,
            lat=frame.lat,
            lon=frame.lon,
            date=frame.date,
            delta_t=frame.attrs["delta_t"],
        )
        for i in range(30):
            row = result[i]
            if i == 15:
                assert row == 1
            else:
                assert row == 0


@pytest.mark.parametrize("key", ["sst", "lat", "lon", "date"])
def test_do_spike_check_raises(ship_frame, key):
    series = ship_frame[key]
    series.loc[len(series)] = 1
    kwargs = {}
    for k in ["sst", "lat", "lon", "date"]:
        if k == "sst":
            k_ = "value"
        else:
            k_ = k
        if k == key:
            kwargs[k_] = series
        else:
            kwargs[k_] = ship_frame[k]
    with pytest.raises(ValueError):
        do_spike_check(**kwargs)


def test_calculate_course_parameters(ship_frame):
    earlier = ship_frame.iloc[0]
    later = ship_frame.iloc[1]

    speed, distance, course, timediff = calculate_course_parameters(
        lat_later=later.lat,
        lat_earlier=earlier.lat,
        lon_later=later.lon,
        lon_earlier=earlier.lon,
        date_later=later.date,
        date_earlier=earlier.date,
    )

    assert pytest.approx(speed, 0.00001) == 11.119508064776555
    assert pytest.approx(distance, 0.00001) == 11.119508064776555
    assert course == 0.0
    assert pytest.approx(timediff, 0.0000001) == 1.0


def test_do_track_check_passed(ship_frame):
    trk, _few = do_track_check(
        lat=ship_frame.lat,
        lon=ship_frame.lon,
        date=ship_frame.date,
        vsi=ship_frame.vsi,
        dsi=ship_frame.dsi,
    )
    for i in range(len(trk)):
        assert trk[i] == 0


def test_do_track_check_mixed(ship_frame):
    lon = ship_frame.lon.array
    lon[15] = 30.0
    ship_frame["lon"] = lon
    trk, _few = do_track_check(
        lat=ship_frame.lat,
        lon=ship_frame.lon,
        date=ship_frame.date,
        vsi=ship_frame.vsi,
        dsi=ship_frame.dsi,
    )
    for i in range(len(trk)):
        if i == 15:
            assert trk[i] == 1
        else:
            assert trk[i] == 0

def test_backward_discrepancy(ship_frame):
    result = calculate_speed_course_distance_time_difference(ship_frame)
    result = backward_discrepancy(result)
    for i in range(len(result)-1):
        assert pytest.approx(result[i],abs=0.00001) == 0.0
    assert result[-1] is None

def test_forward_discrepancy(ship_frame):
    result = calculate_speed_course_distance_time_difference(ship_frame)
    result = forward_discrepancy(result)
    for i in range(1, len(result)):
        assert pytest.approx(result[i],abs=0.00001) == 0.0
    assert result[0] is None


def test_calc_alternate_speeds(ship_frame):
    result = calc_alternate_speeds(ship_frame)
    for column in ['alt_speed', 'alt_course', 'alt_distance', 'alt_time_diff']:
        assert column in result

    for i in range(1, len(result)-1):
        row = result.iloc[i]
        # Reports are spaced by 1 hour and each hour the ship goes 0.1 degrees of latitude which is 11.11951 km
        # So with alternating reports, the speed is 11.11951 km/hour, the course is due north (0/360) the distance
        # between alternate reports is twice the hourly distance 22.23902 and the time difference is 2 hours
        assert pytest.approx(row.alt_speed, abs=0.0001) == 11.11951
        assert pytest.approx(row.alt_course, abs=0.0001) == 0.0 or pytest.approx(row.alt_course, abs=0.0001) == 360.0
        assert pytest.approx(row.alt_distance, abs=0.0001) == 22.23902
        assert pytest.approx(row.alt_time_diff, abs=0.0001) == 2.0

@pytest.mark.parametrize("key", ["lat", "lon", "date", "vsi", "dsi"])
def test_do_track_check_raises(ship_frame, key):
    series = ship_frame[key]
    series.loc[len(series)] = 1
    kwargs = {}
    for k in ["lat", "lon", "date", "vsi", "dsi"]:
        if k == key:
            kwargs[k] = series
        else:
            kwargs[k] = ship_frame[k]
    with pytest.raises(ValueError):
        do_track_check(**kwargs)


def test_calculate_speed_course_distance_time_difference(ship_frame):
    speed, distance, course, timediff = calculate_speed_course_distance_time_difference(
        lat=ship_frame.lat,
        lon=ship_frame.lon,
        date=ship_frame.date,
    )
    numobs = len(speed)
    for i in range(numobs):
        if i > 0:
            assert pytest.approx(speed[i], 0.00001) == 11.119508064776555
            assert pytest.approx(distance[i], 0.00001) == 11.119508064776555
            assert (
                pytest.approx(course[i], 0.00001) == 0
                or pytest.approx(course[i], 0.00001) == 360.0
            )
            assert pytest.approx(timediff[i], 0.0000001) == 1.0
        else:
            assert np.isnan(speed[i])


@pytest.fixture
def long_frame():
    lat = [-5.0 + i * 0.1 for i in range(30)]
    lon = [0 for _ in range(30)]
    at = [15.0 for i in range(30)]
    dpt = [15.0 for i in range(30)]
    id = ["GOODTHING" for _ in range(30)]
    date = pd.date_range(start="1850-01-01", freq="1h", periods=len(lat))
    df = pd.DataFrame(
        {"date": date, "lat": lat, "lon": lon, "at": at, "dpt": dpt, "id": id}
    )
    return df


@pytest.fixture
def longer_frame():
    lat = [-5.0 + i * 0.1 for i in range(50)]
    lon = [0 for _ in range(50)]
    at = [15.0 for i in range(50)]
    dpt = [15.0 for i in range(50)]
    id = ["GOODTHING" for _ in range(50)]
    date = pd.date_range(start="1850-01-01", freq="1h", periods=len(lat))
    df = pd.DataFrame(
        {"date": date, "lat": lat, "lon": lon, "at": at, "dpt": dpt, "id": id}
    )
    return df


@pytest.fixture
def longer_frame_last_passes():
    lat = [-5.0 + i * 0.1 for i in range(50)]
    lon = [0 for _ in range(50)]
    at = [15.0 for i in range(50)]
    dpt = [15.0 for i in range(50)]
    dpt[49] = 10.0
    id = ["GOODTHING" for _ in range(50)]
    date = pd.date_range(start="1850-01-01", freq="1h", periods=len(lat))
    df = pd.DataFrame(
        {"date": date, "lat": lat, "lon": lon, "at": at, "dpt": dpt, "id": id}
    )
    return df


@pytest.fixture
def longer_frame_broken_run():
    lat = [-5.0 + i * 0.1 for i in range(50)]
    lon = [0 for _ in range(50)]
    at = [15.0 for i in range(50)]
    dpt = [15.0 for i in range(50)]
    dpt[25] = 10.0
    id = ["GOODTHING" for _ in range(50)]
    date = pd.date_range(start="1850-01-01", freq="1h", periods=len(lat))
    df = pd.DataFrame(
        {"date": date, "lat": lat, "lon": lon, "at": at, "dpt": dpt, "id": id}
    )
    return df


@pytest.fixture
def longer_frame_early_broken_run():
    lat = [-5.0 + i * 0.1 for i in range(50)]
    lon = [0 for _ in range(50)]
    at = [15.0 for i in range(50)]
    dpt = [15.0 for i in range(50)]
    dpt[3] = 10.0
    id = ["GOODTHING" for _ in range(50)]
    date = pd.date_range(start="1850-01-01", freq="1h", periods=len(lat))
    df = pd.DataFrame(
        {"date": date, "lat": lat, "lon": lon, "at": at, "dpt": dpt, "id": id}
    )
    return df


def test_find_saturated_runs_long_frame(long_frame):
    repsat = find_saturated_runs(
        lat=long_frame["lat"],
        lon=long_frame["lon"],
        at=long_frame["at"],
        dpt=long_frame["dpt"],
        date=long_frame["date"],
    )
    for i in range(len(repsat)):
        assert repsat[i] == 0


def test_find_saturated_runs_longer_frame(longer_frame):
    repsat = find_saturated_runs(
        lat=longer_frame["lat"],
        lon=longer_frame["lon"],
        at=longer_frame["at"],
        dpt=longer_frame["dpt"],
        date=longer_frame["date"],
    )
    for i in range(len(repsat)):
        assert repsat[i] == 1


def test_find_saturated_runs_longer_frame_last_passes(longer_frame_last_passes):
    repsat = find_saturated_runs(
        lat=longer_frame_last_passes["lat"],
        lon=longer_frame_last_passes["lon"],
        at=longer_frame_last_passes["at"],
        dpt=longer_frame_last_passes["dpt"],
        date=longer_frame_last_passes["date"],
    )
    for i in range(len(repsat) - 1):
        assert repsat[i] == 1
    assert repsat[49] == 0


def test_find_saturated_runs_longer_frame_broken_run(longer_frame_broken_run):
    repsat = find_saturated_runs(
        lat=longer_frame_broken_run["lat"],
        lon=longer_frame_broken_run["lon"],
        at=longer_frame_broken_run["at"],
        dpt=longer_frame_broken_run["dpt"],
        date=longer_frame_broken_run["date"],
    )
    for i in range(len(repsat)):
        assert repsat[i] == 0


def test_find_saturated_runs_longer_frame_early_broken_run(
    longer_frame_early_broken_run,
):
    repsat = find_saturated_runs(
        lat=longer_frame_early_broken_run["lat"],
        lon=longer_frame_early_broken_run["lon"],
        at=longer_frame_early_broken_run["at"],
        dpt=longer_frame_early_broken_run["dpt"],
        date=longer_frame_early_broken_run["date"],
    )
    for i in range(len(repsat)):
        assert repsat[i] == 0


@pytest.fixture
def unrounded_data():
    lat = [-5.0 + i * 0.1 for i in range(50)]
    lon = [0 for _ in range(50)]
    at = [15.0 + (i * 0.2) for i in range(50)]
    id = ["GOODTHING" for _ in range(50)]
    date = pd.date_range(start="1850-01-01", freq="1h", periods=len(lat))
    df = pd.DataFrame({"date": date, "lat": lat, "lon": lon, "at": at, "id": id})
    return df


@pytest.fixture
def rounded_data():
    lat = [-5.0 + i * 0.1 for i in range(50)]
    lon = [0 for _ in range(50)]
    at = [round(15.0 + (i * 0.2)) for i in range(50)]
    id = ["GOODTHING" for _ in range(50)]
    date = pd.date_range(start="1850-01-01", freq="1h", periods=len(lat))
    df = pd.DataFrame({"date": date, "lat": lat, "lon": lon, "at": at, "id": id})
    return df


def test_find_multiple_rounded_values(rounded_data, unrounded_data):
    rounded = find_multiple_rounded_values(unrounded_data["at"])
    for i in range(len(rounded)):
        assert rounded[i] == 0

    rounded = find_multiple_rounded_values(rounded_data["at"])
    for i in range(len(rounded)):
        assert rounded[i] == 1


@pytest.fixture
def repeated_data():
    lat = [-5.0 + i * 0.1 for i in range(50)]
    lon = [0 for _ in range(50)]
    at = [22.3 for i in range(50)]
    at[49] = 22.5
    id = ["GOODTHING" for _ in range(50)]
    date = pd.date_range(start="1850-01-01", freq="1h", periods=len(lat))
    df = pd.DataFrame({"date": date, "lat": lat, "lon": lon, "at": at, "id": id})
    return df


@pytest.fixture
def almost_repeated_data():
    lat = [-5.0 + i * 0.1 for i in range(50)]
    lon = [0 for _ in range(50)]
    at = [22.3 for i in range(20)]
    for i in range(20, 50):
        at.append(22.5 + (i - 20) * 0.3)
    id = ["GOODTHING" for _ in range(50)]
    date = pd.date_range(start="1850-01-01", freq="1h", periods=len(lat))
    df = pd.DataFrame({"date": date, "lat": lat, "lon": lon, "at": at, "id": id})
    return df


def test_find_repeated_values(repeated_data, almost_repeated_data):
    repeated = find_repeated_values(repeated_data["at"])
    for i in range(len(repeated) - 1):
        assert repeated[i] == 1
    assert repeated[49] == 0

    repeated = find_repeated_values(almost_repeated_data["at"])
    for i in range(len(repeated)):
        assert repeated[i] == 0


def iquam_frame(in_pt):
    pt = [in_pt for _ in range(30)]
    lat = [-5.0 + i * 0.1 for i in range(30)]
    lon = [0 for _ in range(30)]
    id = ["GOODTHING" for _ in range(30)]
    date = pd.date_range(start="1850-01-01", freq="1h", periods=len(pt))

    df = pd.DataFrame(
        {
            "date": date,
            "lat": lat,
            "lon": lon,
            "pt": pt,
            "id": id,
        }
    )

    return df


@pytest.fixture
def iquam_drifter():
    return iquam_frame(6)


@pytest.fixture
def iquam_ship():
    return iquam_frame(1)


def test_do_iquam_track_check_drifter(iquam_drifter):
    iquam_track = do_iquam_track_check(
        lat=iquam_drifter.lat,
        lon=iquam_drifter.lon,
        date=iquam_drifter.date,
        speed_limit=15.0,
    )
    for i in range(len(iquam_track)):
        assert iquam_track[i] == 0


def test_do_iquam_track_check_ship(iquam_ship):
    iquam_track = do_iquam_track_check(
        lat=iquam_ship.lat,
        lon=iquam_ship.lon,
        date=iquam_ship.date,
    )
    for i in range(len(iquam_track)):
        assert iquam_track[i] == 0


def test_do_iquam_track_check_ship_lon(iquam_ship):
    lon = iquam_ship.lon.array
    lon[15] = 30.0
    iquam_ship["lon"] = lon
    iquam_track = do_iquam_track_check(
        lat=iquam_ship.lat,
        lon=iquam_ship.lon,
        date=iquam_ship.date,
    )
    for i in range(len(iquam_track)):
        if i == 15:
            assert iquam_track[i] == 1
        else:
            assert iquam_track[i] == 0


def test_do_iquam_track_check_drifter_speed_limit(iquam_drifter):
    iquam_track = do_iquam_track_check(
        lat=iquam_drifter.lat,
        lon=iquam_drifter.lon,
        date=iquam_drifter.date,
        speed_limit=10.8,
    )
    for i in range(len(iquam_track)):
        if i in [4, 5, 6, 7, 8, 13, 14, 15, 16, 17, 21, 22, 23, 24, 25]:
            assert iquam_track[i] == 1
        else:
            assert iquam_track[i] == 0<|MERGE_RESOLUTION|>--- conflicted
+++ resolved
@@ -4,18 +4,12 @@
 import pandas as pd
 import pytest
 
-from glamod_marine_processing.qc_suite.modules.next_level_track_check_qc import (  # backward_discrepancy, forward_discrepancy,
+from glamod_marine_processing.qc_suite.modules.next_level_track_check_qc import (
     calculate_course_parameters,
     calculate_speed_course_distance_time_difference,
-<<<<<<< HEAD
-    calc_alternate_speeds,
-    forward_discrepancy,
-    backward_discrepancy,
-=======
     do_iquam_track_check,
     do_spike_check,
     do_track_check,
->>>>>>> 4caf274e
     find_multiple_rounded_values,
     find_repeated_values,
     find_saturated_runs,
